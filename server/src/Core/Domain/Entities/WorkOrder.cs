--- conflicted
+++ resolved
@@ -24,18 +24,11 @@
 
     // Navigation properties
     public required Vehicle Vehicle { get; set; }
-<<<<<<< HEAD
-    public required ICollection<MaintenanceHistory> MaintenanceHistories { get; set; }
-    public required ICollection<Invoice> Invoices { get; set; }
-    public required ICollection<WorkOrderIssue> WorkOrderIssues { get; set; }
-    public required ICollection<WorkOrderLineItem> workOrderLineItems { get; set; }
-=======
     public required ICollection<MaintenanceHistory> MaintenanceHistories { get; set; } = [];
     public required ServiceReminder ServiceReminder { get; set; }
-    // public required User User { get; set; }
+    public required User User { get; set; }
     public required ICollection<WorkOrderLineItem> WorkOrderLineItems { get; set; } = [];
     public required ICollection<WorkOrderIssue> WorkOrderIssues { get; set; } = [];
     public required ICollection<Invoice> Invoices { get; set; } = [];
     public required ICollection<InventoryTransaction> InventoryTransactions { get; set; } = [];
->>>>>>> ee7cc75f
 }