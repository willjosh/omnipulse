using System;
using Microsoft.AspNetCore.Identity;

namespace Domain.Entities;

public class User : IdentityUser
{
    public required string FirstName { get; set; }
    public required string LastName { get; set; }
    public required DateTime HireDate { get; set; }
    public required Boolean IsActive { get; set; } = true;
    public required DateTime CreatedAt { get; set; }
    public required DateTime UpdatedAt { get; set; }

    // navigation properties
<<<<<<< HEAD
    public required ICollection<MaintenanceHistory> MaintenanceHistories { get; set; } = [];
    public required ICollection<IssueAttachment> IssueAttachments { get; set; } = [];
    public required ICollection<VehicleAssignment> VehicleAssignments { get; set; } = [];
    public required ICollection<VehicleDocument> VehicleDocuments { get; set; } = [];
=======
    public required ICollection<WorkOrder> WorkOrders { get; set; } = [];
    public required ICollection<VehicleAlert> VehicleAlerts { get; set; } = [];
>>>>>>> 8208f2da
    public required ICollection<VehicleInspection> VehicleInspections { get; set; } = [];
    public required ICollection<Vehicle> Vehicles { get; set; } = [];
}<|MERGE_RESOLUTION|>--- conflicted
+++ resolved
@@ -12,16 +12,11 @@
     public required DateTime CreatedAt { get; set; }
     public required DateTime UpdatedAt { get; set; }
 
-    // navigation properties
-<<<<<<< HEAD
+    // navigation properties…
     public required ICollection<MaintenanceHistory> MaintenanceHistories { get; set; } = [];
     public required ICollection<IssueAttachment> IssueAttachments { get; set; } = [];
     public required ICollection<VehicleAssignment> VehicleAssignments { get; set; } = [];
     public required ICollection<VehicleDocument> VehicleDocuments { get; set; } = [];
-=======
-    public required ICollection<WorkOrder> WorkOrders { get; set; } = [];
-    public required ICollection<VehicleAlert> VehicleAlerts { get; set; } = [];
->>>>>>> 8208f2da
     public required ICollection<VehicleInspection> VehicleInspections { get; set; } = [];
     public required ICollection<Vehicle> Vehicles { get; set; } = [];
 }