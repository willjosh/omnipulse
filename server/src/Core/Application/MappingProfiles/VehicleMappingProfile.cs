--- conflicted
+++ resolved
@@ -25,20 +25,6 @@
             .ForMember(dest => dest.Issues, opt => opt.Ignore()) // Navigation collection
             .ForMember(dest => dest.VehicleInspections, opt => opt.Ignore()); // Navigation collection
 
-<<<<<<< HEAD
-        CreateMap<Vehicle, GetVehicleDetailsDTO>()
-            .ForMember(dest => dest.VehicleGroupName, opt => opt.MapFrom(
-                src => src.VehicleGroup != null ? src.VehicleGroup.Name
-                : string.Empty
-            ))
-            .ForMember(dest => dest.AssignedTechnicianName, opt => opt.MapFrom(
-                src => src.User != null ? src.User.FirstName + src.User.LastName
-                : string.Empty
-            ))
-            .ForMember(dest => dest.AssignedTechnicianID, opt => opt.MapFrom(
-                src => src.AssignedTechnicianID ?? string.Empty
-            ));
-=======
         CreateMap<UpdateVehicleCommand, Vehicle>()
             .ForMember(dest => dest.ID, opt => opt.MapFrom(src => src.VehicleID)) // Map the command's VehicleID to the entity's ID
             .ForMember(dest => dest.CreatedAt, opt => opt.Ignore()) // Handled by BaseEntity
@@ -53,6 +39,17 @@
             .ForMember(dest => dest.VehicleInspections, opt => opt.Ignore()); // Navigation collection
 
 
->>>>>>> 136319bd
+        CreateMap<Vehicle, GetVehicleDetailsDTO>()
+            .ForMember(dest => dest.VehicleGroupName, opt => opt.MapFrom(
+                src => src.VehicleGroup != null ? src.VehicleGroup.Name
+                : string.Empty
+            ))
+            .ForMember(dest => dest.AssignedTechnicianName, opt => opt.MapFrom(
+                src => src.User != null ? src.User.FirstName + src.User.LastName
+                : string.Empty
+            ))
+            .ForMember(dest => dest.AssignedTechnicianID, opt => opt.MapFrom(
+                src => src.AssignedTechnicianID ?? string.Empty
+            ));
     }
 }