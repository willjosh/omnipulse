--- conflicted
+++ resolved
@@ -2,12 +2,8 @@
 
 namespace Application.MappingProfiles;
 
-<<<<<<< HEAD
-using Application.Features.Vehicle.Command.CreateVehicle;
-using Application.Features.Vehicle.Command.UpdateVehicle;
-=======
+using Application.Features.Vehicles.Command.UpdateVehicle;
 using Application.Features.Vehicles.Command.CreateVehicle;
->>>>>>> 60f8b877
 using AutoMapper;
 using Domain.Entities;
 
@@ -28,7 +24,6 @@
             .ForMember(dest => dest.Issues, opt => opt.Ignore()) // Navigation collection
             .ForMember(dest => dest.VehicleInspections, opt => opt.Ignore()); // Navigation collection
 
-<<<<<<< HEAD
         CreateMap<UpdateVehicleCommand, Vehicle>()
             .ForMember(dest => dest.ID, opt => opt.Ignore()) // Don't map ID - will be auto-generated
             .ForMember(dest => dest.CreatedAt, opt => opt.Ignore()) // Handled by BaseEntity
@@ -41,8 +36,7 @@
             .ForMember(dest => dest.ServiceReminders, opt => opt.Ignore()) // Navigation collection
             .ForMember(dest => dest.Issues, opt => opt.Ignore()) // Navigation collection
             .ForMember(dest => dest.VehicleInspections, opt => opt.Ignore()); // Navigation collection
-=======
 
->>>>>>> 60f8b877
+
     }
 }