using Application.Contracts.Persistence;

using Domain.Entities;

using Microsoft.AspNetCore.Identity;
using Microsoft.EntityFrameworkCore;
using Microsoft.Extensions.Configuration;
using Microsoft.Extensions.DependencyInjection;

using Persistence.DatabaseContext;
using Persistence.Repository;
using Persistence.Seeding;
using Persistence.Seeding.EntitySeeders;

namespace Persistence;

public static class PersistenceServerRegistration
{
    /// <summary>
    /// Adds Persistence services to the DI container.
    /// </summary>
    /// <param name="services">The service collection to register services with.</param>
    /// <param name="config">The application configuration (used to load the connection string).</param>
    /// <returns>The service collection with the Persistence services added.</returns>
    public static IServiceCollection AddPersistenceServer(this IServiceCollection services, IConfiguration config)
    {
        bool seedDatabaseEnabled = config.GetValue<bool>("SeedDatabaseEnabled");

        services.AddDbContext<OmnipulseDatabaseContext>(opt =>
        {
            opt.UseSqlServer(
                config.GetConnectionString("OmnipulseDatabaseConnection")
            );

            if (seedDatabaseEnabled) opt.UseOmnipulseDbSeeding();
        });

        services.AddIdentity<User, IdentityRole>().AddEntityFrameworkStores<OmnipulseDatabaseContext>().AddDefaultTokenProviders();

        // Repository Dependency Injection Registration
        services.AddScoped(typeof(IGenericRepository<>), typeof(GenericRepository<>));
        services.AddScoped<IFuelPurchaseRepository, FuelPurchasesRepository>();
        services.AddScoped<IInventoryItemLocationRepository, InventoryItemLocationRepository>();
        services.AddScoped<IInventoryItemRepository, InventoryItemRepository>();
<<<<<<< HEAD
        services.AddScoped<IInspectionFormRepository, InspectionFormRepository>();
        services.AddScoped<IInspectionFormItemRepository, InspectionFormItemRepository>();
        services.AddScoped<IInspectionRepository, InspectionRepository>();
        services.AddScoped<IInspectionPassFailItemRepository, InspectionPassFailItemRepository>();
=======
        services.AddScoped<IInventoryRepository, InventoryRepository>();
        services.AddScoped<IInventoryTransactionRepository, InventoryTransactionRepository>();
>>>>>>> a435ee99
        services.AddScoped<IIssueRepository, IssueRepository>();
        services.AddScoped<IMaintenanceHistoryRepository, MaintenanceHistoryRepository>();
        services.AddScoped<IServiceProgramRepository, ServiceProgramRepository>();
        services.AddScoped<IServiceReminderRepository, ServiceReminderRepository>();
        services.AddScoped<IServiceScheduleRepository, ServiceScheduleRepository>();
        services.AddScoped<IServiceTaskRepository, ServiceTaskRepository>();
        services.AddScoped<IUserRepository, UserRepository>();
        services.AddScoped<IVehicleGroupRepository, VehicleGroupRepository>();
        services.AddScoped<IVehicleRepository, VehicleRepository>();
        services.AddScoped<IWorkOrderIssueRepository, WorkOrderIssueRepository>();
        services.AddScoped<IWorkOrderLineItemRepository, WorkOrderLineItemRepository>();
        services.AddScoped<IWorkOrderRepository, WorkOrderRepository>();
        services.AddScoped<IXrefServiceProgramVehicleRepository, XrefServiceProgramVehicleRepository>();
        services.AddScoped<IXrefServiceScheduleServiceTaskRepository, XrefServiceScheduleServiceTaskRepository>();

        // Register Seeders
        services.AddScoped<ServiceProgramSeeder>();
        services.AddScoped<ServiceTaskSeeder>();
        services.AddScoped<ServiceScheduleSeeder>();
        services.AddScoped<XrefServiceScheduleServiceTaskSeeder>();
        services.AddScoped<VehicleGroupSeeder>();
        services.AddScoped<UserSeeder>();
        services.AddScoped<InventoryItemLocationSeeder>();
        services.AddScoped<FuelPurchaseSeeder>();
        services.AddScoped<InventoryItemSeeder>();
        services.AddScoped<VehicleSeeder>();
        services.AddScoped<IssueSeeder>();
        services.AddScoped<XrefServiceProgramVehicleSeeder>();

        return services;
    }
}<|MERGE_RESOLUTION|>--- conflicted
+++ resolved
@@ -42,15 +42,12 @@
         services.AddScoped<IFuelPurchaseRepository, FuelPurchasesRepository>();
         services.AddScoped<IInventoryItemLocationRepository, InventoryItemLocationRepository>();
         services.AddScoped<IInventoryItemRepository, InventoryItemRepository>();
-<<<<<<< HEAD
         services.AddScoped<IInspectionFormRepository, InspectionFormRepository>();
         services.AddScoped<IInspectionFormItemRepository, InspectionFormItemRepository>();
         services.AddScoped<IInspectionRepository, InspectionRepository>();
         services.AddScoped<IInspectionPassFailItemRepository, InspectionPassFailItemRepository>();
-=======
         services.AddScoped<IInventoryRepository, InventoryRepository>();
         services.AddScoped<IInventoryTransactionRepository, InventoryTransactionRepository>();
->>>>>>> a435ee99
         services.AddScoped<IIssueRepository, IssueRepository>();
         services.AddScoped<IMaintenanceHistoryRepository, MaintenanceHistoryRepository>();
         services.AddScoped<IServiceProgramRepository, ServiceProgramRepository>();
