--- conflicted
+++ resolved
@@ -35,11 +35,8 @@
 [ApiController]
 [Route("api/[controller]")]
 [Consumes("application/json")]
-<<<<<<< HEAD
-=======
 [Produces("application/json")]
 [Authorize]
->>>>>>> 9c2ac468
 public sealed class WorkOrdersController : ControllerBase
 {
     private readonly IMediator _mediator;
@@ -167,12 +164,8 @@
     [ProducesResponseType(StatusCodes.Status400BadRequest)]
     [ProducesResponseType(StatusCodes.Status404NotFound)]
     [ProducesResponseType(StatusCodes.Status500InternalServerError)]
-<<<<<<< HEAD
-    public async Task<ActionResult<int>> UpdateWorkOrder(
-=======
     [Authorize(Policy = "AllRoles")]
     public async Task<ActionResult<int>> CompleteWorkOrder(
->>>>>>> 9c2ac468
         int id,
         [FromBody] UpdateWorkOrderCommand command,
         CancellationToken cancellationToken)
@@ -244,12 +237,8 @@
     [ProducesResponseType(StatusCodes.Status404NotFound)]
     [ProducesResponseType(StatusCodes.Status409Conflict)]
     [ProducesResponseType(StatusCodes.Status500InternalServerError)]
-<<<<<<< HEAD
-    public async Task<ActionResult<int>> CompleteWorkOrder(
-=======
     [Authorize(Policy = "FleetManager")]
     public async Task<ActionResult<int>> UpdateWorkOrder(
->>>>>>> 9c2ac468
         int id,
         CancellationToken cancellationToken)
     {
