--- conflicted
+++ resolved
@@ -57,14 +57,9 @@
             IssueAttachments = [],
             VehicleAssignments = [],
             VehicleDocuments = [],
-<<<<<<< HEAD
             Inspections = [],
             Vehicles = []
-=======
-            VehicleInspections = [],
-            Vehicles = [],
             InventoryTransactions = []
->>>>>>> a435ee99
         };
 
         _mockUserRepository.Setup(r => r.GetByIdAsync(command.Id)).ReturnsAsync(expectedUser);
@@ -120,14 +115,9 @@
             IssueAttachments = [],
             VehicleAssignments = [],
             VehicleDocuments = [],
-<<<<<<< HEAD
             Inspections = [],
-            Vehicles = []
-=======
-            VehicleInspections = [],
             Vehicles = [],
             InventoryTransactions = []
->>>>>>> a435ee99
         };
 
         _mockUserRepository.Setup(r => r.GetByIdAsync(command.Id)).ReturnsAsync(expectedUser);
