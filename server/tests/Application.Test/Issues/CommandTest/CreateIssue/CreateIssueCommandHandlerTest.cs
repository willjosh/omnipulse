using Application.Contracts.Logger;
using Application.Contracts.Persistence;
using Application.Exceptions;
using Application.Features.Issues.Command.CreateIssue;
using Application.MappingProfiles;

using AutoMapper;

using Domain.Entities;
using Domain.Entities.Enums;

using FluentValidation;

using Moq;

namespace Application.Test.Issues.CommandTest.CreateIssue;

public class CreateIssueCommandHandlerTest
{
    private readonly Mock<IIssueRepository> _mockIssueRepository;
    private readonly Mock<IVehicleRepository> _mockVehicleRepository;
    private readonly Mock<IUserRepository> _mockUserRepository;
    private readonly CreateIssueCommandHandler _createIssueCommandHandler;
    private readonly Mock<IAppLogger<CreateIssueCommandHandler>> _mockLogger;
    private readonly Mock<IValidator<CreateIssueCommand>> _mockValidator;

    public CreateIssueCommandHandlerTest()
    {
        _mockIssueRepository = new();
        _mockVehicleRepository = new();
        _mockUserRepository = new();
        _mockLogger = new();
        _mockValidator = new();

        var config = new MapperConfiguration(cfg => cfg.AddProfile<IssueMappingProfile>());

        var mapper = config.CreateMapper();

        _createIssueCommandHandler = new CreateIssueCommandHandler(_mockIssueRepository.Object, _mockVehicleRepository.Object, _mockUserRepository.Object, mapper, _mockLogger.Object, _mockValidator.Object);
    }

    private CreateIssueCommand CreateValidCommand(
        int vehicleID = 123,
        string title = "Test Issue Title",
        string? description = "Test Issue Description",
        PriorityLevelEnum priorityLevel = PriorityLevelEnum.CRITICAL,
        IssueCategoryEnum category = IssueCategoryEnum.BODY,
        IssueStatusEnum status = IssueStatusEnum.IN_PROGRESS,
        string reportedByUserID = "1234567890",
        DateTime? reportedDate = null
    )
    {
        return new CreateIssueCommand(vehicleID, title, description, priorityLevel, category, status, reportedByUserID, reportedDate);
    }

    private void SetupValidValidation(CreateIssueCommand command)
    {
        _mockValidator.Setup(v => v.ValidateAsync(command, It.IsAny<CancellationToken>()))
            .ReturnsAsync(new FluentValidation.Results.ValidationResult());
    }

    private void SetupInvalidValidation(CreateIssueCommand command, string propertyName = "Title", string errorMessage = "Validation failed")
    {
        var invalidResult = new FluentValidation.Results.ValidationResult(
            [new FluentValidation.Results.ValidationFailure(propertyName, errorMessage)]
        );
        _mockValidator.Setup(v => v.ValidateAsync(command, It.IsAny<CancellationToken>()))
            .ReturnsAsync(invalidResult);
    }

    private Vehicle CreateTestVehicle(int vehicleId = 123)
    {
        return new Vehicle
        {
            ID = vehicleId,
            Name = "Test Vehicle",
            Make = "Toyota",
            Model = "Camry",
            Year = 2023,
            VIN = "1234567890",
            LicensePlate = "ABC123",
            LicensePlateExpirationDate = DateTime.UtcNow.AddYears(1),
            VehicleType = Domain.Entities.Enums.VehicleTypeEnum.CAR,
            VehicleGroupID = 1,
            Trim = "Base",
            Mileage = 0,
            EngineHours = 0,
            FuelCapacity = 50,
            FuelType = Domain.Entities.Enums.FuelTypeEnum.PETROL,
            PurchaseDate = DateTime.UtcNow,
            PurchasePrice = 25000,
            Status = Domain.Entities.Enums.VehicleStatusEnum.ACTIVE,
            Location = "Test Location",
            CreatedAt = DateTime.UtcNow,
            UpdatedAt = DateTime.UtcNow,
            VehicleGroup = null!,
            VehicleImages = [],
            VehicleAssignments = [],
            VehicleDocuments = [],
            XrefServiceProgramVehicles = [],
            ServiceReminders = [],
            Issues = [],
            Inspections = []
        };
    }

    private User CreateTestUser(string userId = "1234567890")
    {
        return new User
        {
            Id = userId,
            FirstName = "John",
            LastName = "Doe",
            HireDate = DateTime.UtcNow,
            IsActive = true,
            CreatedAt = DateTime.UtcNow,
            UpdatedAt = DateTime.UtcNow,
            MaintenanceHistories = [],
            IssueAttachments = [],
            VehicleAssignments = [],
            VehicleDocuments = [],
<<<<<<< HEAD
            Inspections = [],
            Vehicles = []
=======
            VehicleInspections = [],
            Vehicles = [],
            InventoryTransactions = []
>>>>>>> a435ee99
        };
    }

    [Fact]
    public async Task Handle_Should_Return_IssueID_On_Success()
    {
        // Given
        var command = CreateValidCommand();
        SetupValidValidation(command);


        var expectedIssue = new Issue
        {
            ID = 12,
            CreatedAt = DateTime.UtcNow,
            UpdatedAt = DateTime.UtcNow,
            VehicleID = command.VehicleID,
            IssueNumber = 1001, // Auto-generated in real scenario
            ReportedByUserID = command.ReportedByUserID,
            ReportedDate = new(2024, 1, 1, 0, 0, 0, DateTimeKind.Utc),
            Title = command.Title,
            Description = command.Description,
            Category = command.Category,
            PriorityLevel = command.PriorityLevel,
            Status = command.Status,
            ResolvedDate = null,
            ResolvedByUserID = null,
            ResolutionNotes = null,
            IssueAttachments = [],
            IssueAssignments = [],
            Vehicle = null!, // Required but not used in test
            ReportedByUser = null! // Required but not used in test
        };

        _mockVehicleRepository.Setup(r => r.GetByIdAsync(command.VehicleID)).ReturnsAsync(CreateTestVehicle(command.VehicleID));
        _mockUserRepository.Setup(r => r.GetByIdAsync(command.ReportedByUserID)).ReturnsAsync(CreateTestUser(command.ReportedByUserID));
        _mockIssueRepository.Setup(r => r.AddAsync(It.IsAny<Issue>())).ReturnsAsync(expectedIssue);
        _mockIssueRepository.Setup(r => r.SaveChangesAsync()).ReturnsAsync(1);

        // When
        var result = await _createIssueCommandHandler.Handle(command, CancellationToken.None);

        // Then
        Assert.Equal(expectedIssue.ID, result);
        _mockValidator.Verify(v => v.ValidateAsync(command, CancellationToken.None), Times.Once);
        _mockVehicleRepository.Verify(r => r.GetByIdAsync(command.VehicleID), Times.Once);
        _mockUserRepository.Verify(r => r.GetByIdAsync(command.ReportedByUserID), Times.Once);
        _mockIssueRepository.Verify(r => r.AddAsync(It.IsAny<Issue>()), Times.Once);
        _mockIssueRepository.Verify(r => r.SaveChangesAsync(), Times.Once);
    }

    [Fact]
    public async Task Handle_Should_Throw_BadRequestException_When_Invalid_Command_Is_Provided()
    {
        // Given
        var command = CreateValidCommand();
        SetupInvalidValidation(command, "Title", "Title is required");

        // When & Then
        await Assert.ThrowsAsync<BadRequestException>(
            () => _createIssueCommandHandler.Handle(command, CancellationToken.None)
        );

        _mockValidator.Verify(v => v.ValidateAsync(command, CancellationToken.None), Times.Once);
        _mockIssueRepository.Verify(r => r.AddAsync(It.IsAny<Issue>()), Times.Never);
        _mockIssueRepository.Verify(r => r.SaveChangesAsync(), Times.Never);
    }

    [Fact]
    public async Task Handle_Should_Throw_EntityNotFoundException_When_Vehicle_Is_Not_Found()
    {
        // Given
        var command = CreateValidCommand();

        SetupValidValidation(command);

        _mockVehicleRepository.Setup(repo => repo.GetByIdAsync(command.VehicleID)).ReturnsAsync((Vehicle?)null);

        // When & Then
        await Assert.ThrowsAsync<EntityNotFoundException>(
            () => _createIssueCommandHandler.Handle(command, CancellationToken.None)
        );

        _mockValidator.Verify(v => v.ValidateAsync(command, CancellationToken.None), Times.Once);
        _mockVehicleRepository.Verify(r => r.GetByIdAsync(command.VehicleID), Times.Once);
        _mockIssueRepository.Verify(r => r.AddAsync(It.IsAny<Issue>()), Times.Never);
        _mockIssueRepository.Verify(r => r.SaveChangesAsync(), Times.Never);
    }

    [Fact]
    public async Task Handle_Should_Throw_EntityNotFoundException_When_User_Is_Not_Found()
    {
        // Given
        var command = CreateValidCommand();
        SetupValidValidation(command);

        // Setup valid vehicle but invalid user
        _mockVehicleRepository.Setup(r => r.GetByIdAsync(command.VehicleID)).ReturnsAsync(CreateTestVehicle(command.VehicleID));
        _mockUserRepository.Setup(r => r.GetByIdAsync(command.ReportedByUserID)).ReturnsAsync((User?)null);

        // When & Then
        await Assert.ThrowsAsync<EntityNotFoundException>(
            () => _createIssueCommandHandler.Handle(command, CancellationToken.None)
        );

        _mockValidator.Verify(v => v.ValidateAsync(command, CancellationToken.None), Times.Once);
        _mockVehicleRepository.Verify(r => r.GetByIdAsync(command.VehicleID), Times.Once);
        _mockUserRepository.Verify(r => r.GetByIdAsync(command.ReportedByUserID), Times.Once);
        _mockIssueRepository.Verify(r => r.AddAsync(It.IsAny<Issue>()), Times.Never);
        _mockIssueRepository.Verify(r => r.SaveChangesAsync(), Times.Never);
    }


}<|MERGE_RESOLUTION|>--- conflicted
+++ resolved
@@ -119,14 +119,9 @@
             IssueAttachments = [],
             VehicleAssignments = [],
             VehicleDocuments = [],
-<<<<<<< HEAD
             Inspections = [],
-            Vehicles = []
-=======
-            VehicleInspections = [],
             Vehicles = [],
             InventoryTransactions = []
->>>>>>> a435ee99
         };
     }
 
