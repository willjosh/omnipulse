using Application.Contracts.Logger;
using Application.Contracts.Persistence;
using Application.Exceptions;
using Application.Features.Issues.Command.UpdateIssue;
using Application.MappingProfiles;

using AutoMapper;

using Domain.Entities;
using Domain.Entities.Enums;

using FluentValidation;

using Moq;

namespace Application.Test.Issues.CommandTest.UpdateIssue;

public class UpdateIssueCommandHandlerTest
{
    private readonly Mock<IIssueRepository> _mockIssueRepository;
    private readonly Mock<IVehicleRepository> _mockVehicleRepository;
    private readonly Mock<IUserRepository> _mockUserRepository;
    private readonly Mock<IAppLogger<UpdateIssueCommandHandler>> _mockLogger;
    private readonly Mock<IValidator<UpdateIssueCommand>> _mockValidator;
    private readonly UpdateIssueCommandHandler _handler;
    private readonly IMapper _mapper;

    public UpdateIssueCommandHandlerTest()
    {
        _mockIssueRepository = new();
        _mockVehicleRepository = new();
        _mockUserRepository = new();
        _mockLogger = new();
        _mockValidator = new();

        var config = new MapperConfiguration(cfg =>
        {
            cfg.AddProfile<IssueMappingProfile>();
        });
        _mapper = config.CreateMapper();

        _handler = new UpdateIssueCommandHandler(
            _mockIssueRepository.Object,
            _mockVehicleRepository.Object,
            _mockUserRepository.Object,
            _mockValidator.Object,
            _mockLogger.Object,
            _mapper
        );
    }

    private UpdateIssueCommand CreateValidCommand(
        int issueID = 1,
        int vehicleID = 123,
        string title = "Test Issue Title",
        string? description = "Test Issue Description",
        PriorityLevelEnum priorityLevel = PriorityLevelEnum.CRITICAL,
        IssueCategoryEnum category = IssueCategoryEnum.BODY,
        IssueStatusEnum status = IssueStatusEnum.IN_PROGRESS,
        string reportedByUserID = "1234567890",
        DateTime? reportedDate = null,
        string? resolutionNotes = null,
        DateTime? resolvedDate = null,
        string? resolvedByUserID = null
    )
    {
        return new UpdateIssueCommand(issueID, vehicleID, title, description, priorityLevel, category, status, reportedByUserID, reportedDate, resolutionNotes, resolvedDate, resolvedByUserID);
    }

    private Issue CreateTestIssue(int issueID = 1, int vehicleID = 123, string reportedByUserID = "1234567890")
    {
        return new Issue
        {
            ID = issueID,
            VehicleID = vehicleID,
            ReportedByUserID = reportedByUserID,
            Title = "Test Issue Title",
            Description = "Test Issue Description",
            Category = IssueCategoryEnum.BODY,
            PriorityLevel = PriorityLevelEnum.CRITICAL,
            Status = IssueStatusEnum.IN_PROGRESS,
            CreatedAt = DateTime.UtcNow,
            UpdatedAt = DateTime.UtcNow,
            IssueNumber = 1001,
            IssueAttachments = [],
            IssueAssignments = [],
            Vehicle = null!,
            ReportedByUser = null!
        };
    }

    private Vehicle CreateTestVehicle(int vehicleId = 123)
    {
        return new Vehicle
        {
            ID = vehicleId,
            Name = "Test Vehicle",
            Make = "Toyota",
            Model = "Camry",
            Year = 2023,
            VIN = "1234567890",
            LicensePlate = "ABC123",
            LicensePlateExpirationDate = DateTime.UtcNow.AddYears(1),
            VehicleType = VehicleTypeEnum.CAR,
            VehicleGroupID = 1,
            Trim = "Base",
            Mileage = 0,
            EngineHours = 0,
            FuelCapacity = 50,
            FuelType = FuelTypeEnum.PETROL,
            PurchaseDate = DateTime.UtcNow,
            PurchasePrice = 25000,
            Status = VehicleStatusEnum.ACTIVE,
            Location = "Test Location",
            CreatedAt = DateTime.UtcNow,
            UpdatedAt = DateTime.UtcNow,
            VehicleGroup = null!,
            VehicleImages = [],
            VehicleAssignments = [],
            VehicleDocuments = [],
            XrefServiceProgramVehicles = [],
            ServiceReminders = [],
            Issues = [],
            Inspections = []
        };
    }

    private User CreateTestUser(string userId = "1234567890")
    {
        return new User
        {
            Id = userId,
            FirstName = "John",
            LastName = "Doe",
            HireDate = DateTime.UtcNow,
            IsActive = true,
            CreatedAt = DateTime.UtcNow,
            UpdatedAt = DateTime.UtcNow,
            MaintenanceHistories = [],
            IssueAttachments = [],
            VehicleAssignments = [],
            VehicleDocuments = [],
<<<<<<< HEAD
            Inspections = [],
            Vehicles = []
=======
            VehicleInspections = [],
            Vehicles = [],
            InventoryTransactions = [],
>>>>>>> a435ee99
        };
    }

    private void SetupValidValidation(UpdateIssueCommand command)
    {
        _mockValidator.Setup(v => v.ValidateAsync(command, It.IsAny<CancellationToken>()))
            .ReturnsAsync(new FluentValidation.Results.ValidationResult());
    }

    private void SetupInvalidValidation(UpdateIssueCommand command, string propertyName = "Title", string errorMessage = "Validation failed")
    {
        var invalidResult = new FluentValidation.Results.ValidationResult(
            [new FluentValidation.Results.ValidationFailure(propertyName, errorMessage)]
        );
        _mockValidator.Setup(v => v.ValidateAsync(command, It.IsAny<CancellationToken>()))
            .ReturnsAsync(invalidResult);
    }

    [Fact]
    public async Task Handle_Should_Return_IssueID_On_Success()
    {
        // Given
        var command = CreateValidCommand(resolutionNotes: "Resolved", resolvedDate: DateTime.UtcNow, resolvedByUserID: "user2");
        SetupValidValidation(command);
        var existingIssue = CreateTestIssue(command.IssueID, command.VehicleID, command.ReportedByUserID);
        _mockIssueRepository.Setup(r => r.GetByIdAsync(command.IssueID)).ReturnsAsync(existingIssue);
        _mockVehicleRepository.Setup(r => r.GetByIdAsync(command.VehicleID)).ReturnsAsync(CreateTestVehicle(command.VehicleID));
        _mockUserRepository.Setup(r => r.GetByIdAsync(command.ReportedByUserID)).ReturnsAsync(CreateTestUser(command.ReportedByUserID));
        if (command.ResolvedByUserID != null)
        {
            _mockUserRepository.Setup(r => r.GetByIdAsync(command.ResolvedByUserID)).ReturnsAsync(CreateTestUser(command.ResolvedByUserID));
        }
        _mockIssueRepository.Setup(r => r.Update(existingIssue));
        _mockIssueRepository.Setup(r => r.SaveChangesAsync()).ReturnsAsync(1);

        // When
        var result = await _handler.Handle(command, CancellationToken.None);

        // Then
        Assert.Equal(existingIssue.ID, result);
        _mockValidator.Verify(v => v.ValidateAsync(command, CancellationToken.None), Times.Once);
        _mockIssueRepository.Verify(r => r.GetByIdAsync(command.IssueID), Times.Once);
        _mockVehicleRepository.Verify(r => r.GetByIdAsync(command.VehicleID), Times.Once);
        _mockUserRepository.Verify(r => r.GetByIdAsync(command.ReportedByUserID), Times.Once);
        _mockIssueRepository.Verify(r => r.Update(existingIssue), Times.Once);
        _mockIssueRepository.Verify(r => r.SaveChangesAsync(), Times.Once);
    }

    [Fact]
    public async Task Handle_Should_Throw_BadRequestException_When_Invalid_Command_Is_Provided()
    {
        // Given
        var command = CreateValidCommand(resolutionNotes: null, resolvedDate: null, resolvedByUserID: null);
        SetupInvalidValidation(command, "Title", "Title is required");

        // When & Then
        await Assert.ThrowsAsync<BadRequestException>(
            () => _handler.Handle(command, CancellationToken.None)
        );

        _mockValidator.Verify(v => v.ValidateAsync(command, CancellationToken.None), Times.Once);
        _mockIssueRepository.Verify(r => r.GetByIdAsync(It.IsAny<int>()), Times.Never);
        _mockIssueRepository.Verify(r => r.Update(It.IsAny<Issue>()), Times.Never);
        _mockIssueRepository.Verify(r => r.SaveChangesAsync(), Times.Never);
    }

    [Fact]
    public async Task Handle_Should_Throw_EntityNotFoundException_When_Issue_Is_Not_Found()
    {
        // Given
        var command = CreateValidCommand(resolutionNotes: null, resolvedDate: null, resolvedByUserID: null);
        SetupValidValidation(command);
        _mockIssueRepository.Setup(r => r.GetByIdAsync(command.IssueID)).ReturnsAsync((Issue?)null);

        // When & Then
        await Assert.ThrowsAsync<EntityNotFoundException>(
            () => _handler.Handle(command, CancellationToken.None)
        );

        _mockValidator.Verify(v => v.ValidateAsync(command, CancellationToken.None), Times.Once);
        _mockIssueRepository.Verify(r => r.GetByIdAsync(command.IssueID), Times.Once);
        _mockIssueRepository.Verify(r => r.Update(It.IsAny<Issue>()), Times.Never);
        _mockIssueRepository.Verify(r => r.SaveChangesAsync(), Times.Never);
    }

    [Fact]
    public async Task Handle_Should_Throw_EntityNotFoundException_When_Vehicle_Is_Not_Found()
    {
        // Given
        var command = CreateValidCommand(resolutionNotes: null, resolvedDate: null, resolvedByUserID: null);
        SetupValidValidation(command);
        var existingIssue = CreateTestIssue(command.IssueID, command.VehicleID, command.ReportedByUserID);
        _mockIssueRepository.Setup(r => r.GetByIdAsync(command.IssueID)).ReturnsAsync(existingIssue);
        _mockVehicleRepository.Setup(r => r.GetByIdAsync(command.VehicleID)).ReturnsAsync((Vehicle?)null);

        // When & Then
        await Assert.ThrowsAsync<EntityNotFoundException>(
            () => _handler.Handle(command, CancellationToken.None)
        );

        _mockValidator.Verify(v => v.ValidateAsync(command, CancellationToken.None), Times.Once);
        _mockIssueRepository.Verify(r => r.GetByIdAsync(command.IssueID), Times.Once);
        _mockVehicleRepository.Verify(r => r.GetByIdAsync(command.VehicleID), Times.Once);
        _mockIssueRepository.Verify(r => r.Update(It.IsAny<Issue>()), Times.Never);
        _mockIssueRepository.Verify(r => r.SaveChangesAsync(), Times.Never);
    }

    [Fact]
    public async Task Handle_Should_Throw_EntityNotFoundException_When_User_Is_Not_Found()
    {
        // Given
        var command = CreateValidCommand(resolutionNotes: null, resolvedDate: null, resolvedByUserID: null);
        SetupValidValidation(command);
        var existingIssue = CreateTestIssue(command.IssueID, command.VehicleID, command.ReportedByUserID);
        _mockIssueRepository.Setup(r => r.GetByIdAsync(command.IssueID)).ReturnsAsync(existingIssue);
        _mockVehicleRepository.Setup(r => r.GetByIdAsync(command.VehicleID)).ReturnsAsync(CreateTestVehicle(command.VehicleID));
        _mockUserRepository.Setup(r => r.GetByIdAsync(command.ReportedByUserID)).ReturnsAsync((User?)null);

        // When & Then
        await Assert.ThrowsAsync<EntityNotFoundException>(
            () => _handler.Handle(command, CancellationToken.None)
        );

        _mockValidator.Verify(v => v.ValidateAsync(command, CancellationToken.None), Times.Once);
        _mockIssueRepository.Verify(r => r.GetByIdAsync(command.IssueID), Times.Once);
        _mockVehicleRepository.Verify(r => r.GetByIdAsync(command.VehicleID), Times.Once);
        _mockUserRepository.Verify(r => r.GetByIdAsync(command.ReportedByUserID), Times.Once);
        _mockIssueRepository.Verify(r => r.Update(It.IsAny<Issue>()), Times.Never);
        _mockIssueRepository.Verify(r => r.SaveChangesAsync(), Times.Never);
    }
}<|MERGE_RESOLUTION|>--- conflicted
+++ resolved
@@ -140,14 +140,9 @@
             IssueAttachments = [],
             VehicleAssignments = [],
             VehicleDocuments = [],
-<<<<<<< HEAD
             Inspections = [],
-            Vehicles = []
-=======
-            VehicleInspections = [],
             Vehicles = [],
             InventoryTransactions = [],
->>>>>>> a435ee99
         };
     }
 
