"use client";
import React, { useEffect } from "react";
import { useRouter, useParams } from "next/navigation";
import {
  useVehicleFormStore,
  useVehicleFormData,
  useVehicleFormMode,
  useVehicleFormValidation,
  useVehicleFormStatus,
  useVehicleFormReferenceData,
} from "../../store/VehicleFormStore";
<<<<<<< HEAD
import { useVehicles } from "@/app/_hooks/Vehicle/useVehicles"; // Add this import
=======
import { useVehicles } from "@/app/_hooks/Vehicle/useVehicles";
>>>>>>> 3087a5d7
import { Vehicle } from "@/app/_hooks/Vehicle/vehicleType";
import {
  VehicleTypeEnum,
  FuelTypeEnum,
  VehicleStatusEnum,
} from "@/app/_hooks/Vehicle/vehicleEnum";
import PrimaryButton from "@/app/_features/shared/button/PrimaryButton";
import SecondaryButton from "@/app/_features/shared/button/SecondaryButton";

interface VehicleFormProps {
  mode: "create" | "edit";
  onSave?: (vehicleData: any) => Promise<void>;
  onCancel?: () => void;
  vehicleData?: Vehicle;
}

// Helper function to get enum options
const getVehicleTypeOptions = () => [
  { value: VehicleTypeEnum.CAR, label: "Car" },
  { value: VehicleTypeEnum.TRUCK, label: "Truck" },
  { value: VehicleTypeEnum.VAN, label: "Van" },
  { value: VehicleTypeEnum.MOTORCYCLE, label: "Motorcycle" },
  { value: VehicleTypeEnum.BUS, label: "Bus" },
  { value: VehicleTypeEnum.HEAVY_VEHICLE, label: "Heavy Vehicle" },
  { value: VehicleTypeEnum.TRAILER, label: "Trailer" },
  { value: VehicleTypeEnum.OTHER, label: "Other" },
];

const getFuelTypeOptions = () => [
  { value: FuelTypeEnum.PETROL, label: "Petrol" },
  { value: FuelTypeEnum.DIESEL, label: "Diesel" },
  { value: FuelTypeEnum.ELECTRIC, label: "Electric" },
  { value: FuelTypeEnum.HYBRID, label: "Hybrid" },
  { value: FuelTypeEnum.GAS, label: "Gas" },
  { value: FuelTypeEnum.LPG, label: "LPG" },
  { value: FuelTypeEnum.CNG, label: "CNG" },
  { value: FuelTypeEnum.BIO_DIESEL, label: "Bio Diesel" },
  { value: FuelTypeEnum.OTHER, label: "Other" },
];

const getStatusOptions = () => [
  { value: VehicleStatusEnum.ACTIVE, label: "Active" },
  { value: VehicleStatusEnum.MAINTENANCE, label: "Maintenance" },
  { value: VehicleStatusEnum.OUT_OF_SERVICE, label: "Out of Service" },
  { value: VehicleStatusEnum.INACTIVE, label: "Inactive" },
];

const VehicleForm: React.FC<VehicleFormProps> = ({
  mode,
  onSave,
  onCancel,
  vehicleData,
}) => {
  const router = useRouter();
  const params = useParams();

<<<<<<< HEAD
  // Use selector hooks for better performance
=======
>>>>>>> 3087a5d7
  const formData = useVehicleFormData();
  const formMode = useVehicleFormMode();
  const { showValidation, validationErrors, isFormValid } =
    useVehicleFormValidation();
  const { isLoading, isDirty, vehicleId } = useVehicleFormStatus();
  const { vehicleGroups, technicians } = useVehicleFormReferenceData();

<<<<<<< HEAD
  // Add the useVehicles hook to get mutation functions
=======
>>>>>>> 3087a5d7
  const { createVehicleMutation, updateVehicleMutation } = useVehicles();

  // Store actions
  const {
    updateFormData,
    setShowValidation,
    setValidationErrors,
    setLoading,
    setVehicleGroups,
    setTechnicians,
    resetForm,
    initializeForEdit,
    initializeForCreate,
    isFormComplete,
    toCreateCommand,
    toUpdateCommand,
  } = useVehicleFormStore();

<<<<<<< HEAD
  // Initialize form based on mode
=======
  // form initialization based on mode
>>>>>>> 3087a5d7
  useEffect(() => {
    if (mode === "create") {
      initializeForCreate();
    } else if (mode === "edit") {
      if (vehicleData) {
        initializeForEdit(vehicleData.id, vehicleData);
      } else if (params.id) {
        console.warn("Edit mode requires vehicleData prop or API call");
        router.push("/vehicles");
      }
    }
  }, [
    mode,
    vehicleData,
    params.id,
    initializeForEdit,
    initializeForCreate,
    router,
  ]);

<<<<<<< HEAD
  // Load reference data (you would typically fetch this from your API)
  useEffect(() => {
    // Mock data - replace with actual API calls
=======
  useEffect(() => {
    // Mock data
>>>>>>> 3087a5d7
    const mockGroups = [
      { id: 1, name: "Fleet A - Operations" },
      { id: 2, name: "Fleet B - Maintenance" },
      { id: 3, name: "Fleet C - Executive" },
      { id: 4, name: "Fleet D - Emergency" },
    ];

    const mockTechnicians = [
      { id: "tech-1", name: "John Smith" },
      { id: "tech-2", name: "Sarah Johnson" },
      { id: "tech-3", name: "Mike Davis" },
      { id: "tech-4", name: "Emily Brown" },
    ];

    setVehicleGroups(mockGroups);
    setTechnicians(mockTechnicians);
  }, [setVehicleGroups, setTechnicians]);

  const handleInputChange = (field: string, value: any) => {
    updateFormData({ [field]: value });
  };

  const handleSaveVehicle = async () => {
    if (!isFormValid) {
      setShowValidation(true);
      return;
    }

    setShowValidation(false);
    setValidationErrors({});

    try {
      setLoading(true);

      if (onSave) {
<<<<<<< HEAD
        // Use the provided onSave callback
=======
        // If there is an onSave callback provided, use it
>>>>>>> 3087a5d7
        const commandData =
          formMode === "create" ? toCreateCommand() : toUpdateCommand();
        await onSave(commandData);
      } else {
<<<<<<< HEAD
        // Use the React Query mutations directly
=======
>>>>>>> 3087a5d7
        if (formMode === "create") {
          const commandData = toCreateCommand();
          await createVehicleMutation.mutateAsync(commandData);
          console.log("Vehicle created successfully:", commandData);
        } else {
          const commandData = toUpdateCommand();
          await updateVehicleMutation.mutateAsync(commandData);
          console.log("Vehicle updated successfully:", commandData);
        }
      }

      resetForm();
      router.push("/vehicles");
    } catch (error) {
      console.error("Error saving vehicle:", error);
<<<<<<< HEAD
      // You might want to show an error message to the user here
=======
      // Show error message to the user
>>>>>>> 3087a5d7
      setValidationErrors({
        general: "Failed to save vehicle. Please try again.",
      });
    } finally {
      setLoading(false);
    }
  };

<<<<<<< HEAD
  // Update the loading state to include mutation loading states
=======
  // Update loading state to include mutation loading states
>>>>>>> 3087a5d7
  const isSaving =
    isLoading ||
    createVehicleMutation.isPending ||
    updateVehicleMutation.isPending;

  const handleCancel = () => {
    if (isDirty) {
      const confirmed = window.confirm(
        "You have unsaved changes. Are you sure you want to cancel?",
      );
      if (!confirmed) return;
    }

    resetForm();

    if (onCancel) {
      onCancel();
    } else {
      router.push("/vehicles");
    }
  };

  const getFieldError = (fieldName: string) => {
    return showValidation ? validationErrors[fieldName] : "";
  };

<<<<<<< HEAD
  const pageTitle =
    formMode === "create"
      ? "Add New Vehicle"
      : `Edit Vehicle${vehicleId ? ` - ${formData.vehicleName || vehicleId}` : ""}`;
=======
  const originalVehicleName = vehicleData?.Name || vehicleId;
  const pageTitle =
    formMode === "create"
      ? "Add New Vehicle"
      : `Edit Vehicle${originalVehicleName ? ` - ${originalVehicleName}` : ""}`;
>>>>>>> 3087a5d7

  const saveButtonText =
    formMode === "create" ? "Save Vehicle" : "Update Vehicle";

  return (
    <div className="max-w-4xl mx-auto my-16">
      {/* Page Title */}
      <div className="mb-6">
        <h1 className="text-2xl font-semibold text-gray-900">{pageTitle}</h1>
        {isDirty && (
          <p className="text-sm text-amber-600 mt-1">
            You have unsaved changes
          </p>
        )}
<<<<<<< HEAD
        {/* Show error message if there's a general error */}
=======
        {/* Show error message if there's an error */}
>>>>>>> 3087a5d7
        {validationErrors.general && (
          <p className="text-sm text-red-600 mt-1">
            {validationErrors.general}
          </p>
        )}
      </div>

      {/* Form */}
      <div className="bg-white rounded-2xl p-6 shadow-sm border border-gray-200">
        <form onSubmit={e => e.preventDefault()} className="space-y-8">
          {/* Basic Information Section */}
          <div className="space-y-6">
            <h2 className="text-lg font-medium text-gray-900 border-b border-gray-200 pb-2">
              Basic Information
            </h2>

            <div className="grid grid-cols-1 md:grid-cols-2 gap-6">
              {/* Vehicle Name */}
              <div>
                <label
                  htmlFor="vehicleName"
                  className="block text-sm font-medium text-gray-700 mb-2"
                >
                  Vehicle Name *
                </label>
                <input
                  type="text"
                  id="vehicleName"
                  value={formData.vehicleName}
                  onChange={e =>
                    handleInputChange("vehicleName", e.target.value)
                  }
                  className={`w-full px-3 py-2 border rounded-lg focus:ring-2 focus:ring-blue-500 focus:border-blue-500 ${
                    getFieldError("vehicleName")
                      ? "border-red-500"
                      : "border-gray-300"
                  }`}
                  placeholder="Enter vehicle name"
                />
                {getFieldError("vehicleName") && (
                  <p className="mt-1 text-sm text-red-600">
                    {getFieldError("vehicleName")}
                  </p>
                )}
              </div>

              {/* Year */}
              <div>
                <label
                  htmlFor="year"
                  className="block text-sm font-medium text-gray-700 mb-2"
                >
                  Year *
                </label>
                <input
                  type="number"
                  id="year"
                  value={formData.year}
                  onChange={e =>
                    handleInputChange("year", parseInt(e.target.value) || 0)
                  }
                  min="1900"
                  max={new Date().getFullYear() + 1}
                  className={`w-full px-3 py-2 border rounded-lg focus:ring-2 focus:ring-blue-500 focus:border-blue-500 ${
                    getFieldError("year") ? "border-red-500" : "border-gray-300"
                  }`}
                />
                {getFieldError("year") && (
                  <p className="mt-1 text-sm text-red-600">
                    {getFieldError("year")}
                  </p>
                )}
              </div>

              {/* Make */}
              <div>
                <label
                  htmlFor="make"
                  className="block text-sm font-medium text-gray-700 mb-2"
                >
                  Make *
                </label>
                <input
                  type="text"
                  id="make"
                  value={formData.make}
                  onChange={e => handleInputChange("make", e.target.value)}
                  className={`w-full px-3 py-2 border rounded-lg focus:ring-2 focus:ring-blue-500 focus:border-blue-500 ${
                    getFieldError("make") ? "border-red-500" : "border-gray-300"
                  }`}
                  placeholder="e.g., Toyota, Ford, BMW"
                />
                {getFieldError("make") && (
                  <p className="mt-1 text-sm text-red-600">
                    {getFieldError("make")}
                  </p>
                )}
              </div>

              {/* Model */}
              <div>
                <label
                  htmlFor="model"
                  className="block text-sm font-medium text-gray-700 mb-2"
                >
                  Model *
                </label>
                <input
                  type="text"
                  id="model"
                  value={formData.model}
                  onChange={e => handleInputChange("model", e.target.value)}
                  className={`w-full px-3 py-2 border rounded-lg focus:ring-2 focus:ring-blue-500 focus:border-blue-500 ${
                    getFieldError("model")
                      ? "border-red-500"
                      : "border-gray-300"
                  }`}
                  placeholder="e.g., Camry, F-150, 3 Series"
                />
                {getFieldError("model") && (
                  <p className="mt-1 text-sm text-red-600">
                    {getFieldError("model")}
                  </p>
                )}
              </div>

              {/* Trim */}
              <div>
                <label
                  htmlFor="trim"
                  className="block text-sm font-medium text-gray-700 mb-2"
                >
                  Trim *
                </label>
                <input
                  type="text"
                  id="trim"
                  value={formData.trim}
                  onChange={e => handleInputChange("trim", e.target.value)}
                  className={`w-full px-3 py-2 border rounded-lg focus:ring-2 focus:ring-blue-500 focus:border-blue-500 ${
                    getFieldError("trim") ? "border-red-500" : "border-gray-300"
                  }`}
                  placeholder="e.g., LE, XLT, 320i"
                />
                {getFieldError("trim") && (
                  <p className="mt-1 text-sm text-red-600">
                    {getFieldError("trim")}
                  </p>
                )}
              </div>

              {/* VIN */}
              <div>
                <label
                  htmlFor="vin"
                  className="block text-sm font-medium text-gray-700 mb-2"
                >
                  VIN *
                </label>
                <input
                  type="text"
                  id="vin"
                  value={formData.vin}
                  onChange={e =>
                    handleInputChange("vin", e.target.value.toUpperCase())
                  }
                  maxLength={17}
                  className={`w-full px-3 py-2 border rounded-lg focus:ring-2 focus:ring-blue-500 focus:border-blue-500 ${
                    getFieldError("vin") ? "border-red-500" : "border-gray-300"
                  }`}
                  placeholder="17-character VIN"
                />
                {getFieldError("vin") && (
                  <p className="mt-1 text-sm text-red-600">
                    {getFieldError("vin")}
                  </p>
                )}
              </div>
            </div>

            <div className="grid grid-cols-1 md:grid-cols-3 gap-6">
              {/* Vehicle Type */}
              <div>
                <label
                  htmlFor="type"
                  className="block text-sm font-medium text-gray-700 mb-2"
                >
                  Vehicle Type *
                </label>
                <select
                  id="type"
                  value={formData.type}
                  onChange={e =>
                    handleInputChange("type", parseInt(e.target.value))
                  }
                  className={`w-full px-3 py-2 border rounded-lg focus:ring-2 focus:ring-blue-500 focus:border-blue-500 ${
                    getFieldError("type") ? "border-red-500" : "border-gray-300"
                  }`}
                >
                  <option value="">Select vehicle type</option>
                  {getVehicleTypeOptions().map(option => (
                    <option key={option.value} value={option.value}>
                      {option.label}
                    </option>
                  ))}
                </select>
                {getFieldError("type") && (
                  <p className="mt-1 text-sm text-red-600">
                    {getFieldError("type")}
                  </p>
                )}
              </div>

              {/* Fuel Type */}
              <div>
                <label
                  htmlFor="fuelType"
                  className="block text-sm font-medium text-gray-700 mb-2"
                >
                  Fuel Type *
                </label>
                <select
                  id="fuelType"
                  value={formData.fuelType}
                  onChange={e =>
                    handleInputChange("fuelType", parseInt(e.target.value))
                  }
                  className={`w-full px-3 py-2 border rounded-lg focus:ring-2 focus:ring-blue-500 focus:border-blue-500 ${
                    getFieldError("fuelType")
                      ? "border-red-500"
                      : "border-gray-300"
                  }`}
                >
                  <option value="">Select fuel type</option>
                  {getFuelTypeOptions().map(option => (
                    <option key={option.value} value={option.value}>
                      {option.label}
                    </option>
                  ))}
                </select>
                {getFieldError("fuelType") && (
                  <p className="mt-1 text-sm text-red-600">
                    {getFieldError("fuelType")}
                  </p>
                )}
              </div>

              {/* Status */}
              <div>
                <label
                  htmlFor="status"
                  className="block text-sm font-medium text-gray-700 mb-2"
                >
                  Status *
                </label>
                <select
                  id="status"
                  value={formData.status}
                  onChange={e =>
                    handleInputChange("status", parseInt(e.target.value))
                  }
                  className={`w-full px-3 py-2 border rounded-lg focus:ring-2 focus:ring-blue-500 focus:border-blue-500 ${
                    getFieldError("status")
                      ? "border-red-500"
                      : "border-gray-300"
                  }`}
                >
                  {getStatusOptions().map(option => (
                    <option key={option.value} value={option.value}>
                      {option.label}
                    </option>
                  ))}
                </select>
                {getFieldError("status") && (
                  <p className="mt-1 text-sm text-red-600">
                    {getFieldError("status")}
                  </p>
                )}
              </div>
            </div>
          </div>

          {/* Registration & Assignment Section */}
          <div className="space-y-6">
            <h2 className="text-lg font-medium text-gray-900 border-b border-gray-200 pb-2">
              Registration & Assignment
            </h2>

            <div className="grid grid-cols-1 md:grid-cols-2 gap-6">
              {/* License Plate */}
              <div>
                <label
                  htmlFor="licensePlate"
                  className="block text-sm font-medium text-gray-700 mb-2"
                >
                  License Plate *
                </label>
                <input
                  type="text"
                  id="licensePlate"
                  value={formData.licensePlate}
                  onChange={e =>
                    handleInputChange(
                      "licensePlate",
                      e.target.value.toUpperCase(),
                    )
                  }
                  className={`w-full px-3 py-2 border rounded-lg focus:ring-2 focus:ring-blue-500 focus:border-blue-500 ${
                    getFieldError("licensePlate")
                      ? "border-red-500"
                      : "border-gray-300"
                  }`}
                  placeholder="Enter license plate"
                />
                {getFieldError("licensePlate") && (
                  <p className="mt-1 text-sm text-red-600">
                    {getFieldError("licensePlate")}
                  </p>
                )}
              </div>

              {/* License Plate Expiration Date */}
              <div>
                <label
                  htmlFor="licensePlateExpirationDate"
                  className="block text-sm font-medium text-gray-700 mb-2"
                >
                  License Plate Expiration Date *
                </label>
                <input
                  type="date"
                  id="licensePlateExpirationDate"
                  value={formData.licensePlateExpirationDate}
                  onChange={e =>
                    handleInputChange(
                      "licensePlateExpirationDate",
                      e.target.value,
                    )
                  }
                  className={`w-full px-3 py-2 border rounded-lg focus:ring-2 focus:ring-blue-500 focus:border-blue-500 ${
                    getFieldError("licensePlateExpirationDate")
                      ? "border-red-500"
                      : "border-gray-300"
                  }`}
                />
                {getFieldError("licensePlateExpirationDate") && (
                  <p className="mt-1 text-sm text-red-600">
                    {getFieldError("licensePlateExpirationDate")}
                  </p>
                )}
              </div>

              {/* Vehicle Group */}
              <div>
                <label
                  htmlFor="vehicleGroupID"
                  className="block text-sm font-medium text-gray-700 mb-2"
                >
                  Vehicle Group *
                </label>
                <select
                  id="vehicleGroupID"
                  value={formData.vehicleGroupID}
                  onChange={e => {
                    const groupId = parseInt(e.target.value);
                    const group = vehicleGroups.find(g => g.id === groupId);
                    handleInputChange("vehicleGroupID", groupId);
                    handleInputChange("vehicleGroupName", group?.name || "");
                  }}
                  className={`w-full px-3 py-2 border rounded-lg focus:ring-2 focus:ring-blue-500 focus:border-blue-500 ${
                    getFieldError("vehicleGroupID")
                      ? "border-red-500"
                      : "border-gray-300"
                  }`}
                >
                  <option value={0}>Select vehicle group</option>
                  {vehicleGroups.map(group => (
                    <option key={group.id} value={group.id}>
                      {group.name}
                    </option>
                  ))}
                </select>
                {getFieldError("vehicleGroupID") && (
                  <p className="mt-1 text-sm text-red-600">
                    {getFieldError("vehicleGroupID")}
                  </p>
                )}
              </div>

              {/* Assigned Technician */}
              <div>
                <label
                  htmlFor="assignedTechnicianID"
                  className="block text-sm font-medium text-gray-700 mb-2"
                >
                  Assigned Technician
                </label>
                <select
                  id="assignedTechnicianID"
                  value={formData.assignedTechnicianID || ""}
                  onChange={e => {
                    const techId = e.target.value || null;
                    const tech = technicians.find(t => t.id === techId);
                    handleInputChange("assignedTechnicianID", techId);
                    handleInputChange(
                      "assignedTechnicianName",
                      tech?.name || "",
                    );
                  }}
                  className="w-full px-3 py-2 border border-gray-300 rounded-lg focus:ring-2 focus:ring-blue-500 focus:border-blue-500"
                >
                  <option value="">No technician assigned</option>
                  {technicians.map(tech => (
                    <option key={tech.id} value={tech.id}>
                      {tech.name}
                    </option>
                  ))}
                </select>
              </div>

              {/* Location */}
              <div className="md:col-span-2">
                <label
                  htmlFor="location"
                  className="block text-sm font-medium text-gray-700 mb-2"
                >
                  Location *
                </label>
                <input
                  type="text"
                  id="location"
                  value={formData.location}
                  onChange={e => handleInputChange("location", e.target.value)}
                  className={`w-full px-3 py-2 border rounded-lg focus:ring-2 focus:ring-blue-500 focus:border-blue-500 ${
                    getFieldError("location")
                      ? "border-red-500"
                      : "border-gray-300"
                  }`}
                  placeholder="Enter vehicle location"
                />
                {getFieldError("location") && (
                  <p className="mt-1 text-sm text-red-600">
                    {getFieldError("location")}
                  </p>
                )}
              </div>
            </div>
          </div>

          {/* Operational Data Section */}
          <div className="space-y-6">
            <h2 className="text-lg font-medium text-gray-900 border-b border-gray-200 pb-2">
              Operational Data
            </h2>

            <div className="grid grid-cols-1 md:grid-cols-3 gap-6">
              {/* Mileage */}
              <div>
                <label
                  htmlFor="mileage"
                  className="block text-sm font-medium text-gray-700 mb-2"
                >
                  Mileage *
                </label>
                <input
                  type="number"
                  id="mileage"
                  value={formData.mileage ?? ""}
                  onChange={e => {
                    const value = e.target.value;
                    handleInputChange(
                      "mileage",
                      value === "" ? null : parseInt(value),
                    );
                  }}
                  min="0"
                  className={`w-full px-3 py-2 border rounded-lg focus:ring-2 focus:ring-blue-500 focus:border-blue-500 ${
                    getFieldError("mileage")
                      ? "border-red-500"
                      : "border-gray-300"
                  }`}
                  placeholder="Enter mileage"
                />
                {getFieldError("mileage") && (
                  <p className="mt-1 text-sm text-red-600">
                    {getFieldError("mileage")}
                  </p>
                )}
              </div>

              {/* Engine Hours */}
              <div>
                <label
                  htmlFor="engineHours"
                  className="block text-sm font-medium text-gray-700 mb-2"
                >
                  Engine Hours *
                </label>
                <input
                  type="number"
                  id="engineHours"
                  value={formData.engineHours ?? ""}
                  onChange={e => {
                    const value = e.target.value;
                    handleInputChange(
                      "engineHours",
                      value === "" ? null : parseFloat(value),
                    );
                  }}
                  min="0"
                  step="0.1"
                  className={`w-full px-3 py-2 border rounded-lg focus:ring-2 focus:ring-blue-500 focus:border-blue-500 ${
                    getFieldError("engineHours")
                      ? "border-red-500"
                      : "border-gray-300"
                  }`}
                  placeholder="Enter engine hours"
                />
                {getFieldError("engineHours") && (
                  <p className="mt-1 text-sm text-red-600">
                    {getFieldError("engineHours")}
                  </p>
                )}
              </div>

              {/* Fuel Capacity */}
              <div>
                <label
                  htmlFor="fuelCapacity"
                  className="block text-sm font-medium text-gray-700 mb-2"
                >
                  Fuel Capacity (Liters) *
                </label>
                <input
                  type="number"
                  id="fuelCapacity"
                  value={formData.fuelCapacity ?? ""}
                  onChange={e => {
                    const value = e.target.value;
                    handleInputChange(
                      "fuelCapacity",
                      value === "" ? null : parseFloat(value),
                    );
                  }}
                  min="0"
                  step="0.1"
                  className={`w-full px-3 py-2 border rounded-lg focus:ring-2 focus:ring-blue-500 focus:border-blue-500 ${
                    getFieldError("fuelCapacity")
                      ? "border-red-500"
                      : "border-gray-300"
                  }`}
                  placeholder="Enter fuel capacity"
                />
                {getFieldError("fuelCapacity") && (
                  <p className="mt-1 text-sm text-red-600">
                    {getFieldError("fuelCapacity")}
                  </p>
                )}
              </div>
            </div>
          </div>

          {/* Financial Information Section */}
          <div className="space-y-6">
            <h2 className="text-lg font-medium text-gray-900 border-b border-gray-200 pb-2">
              Financial Information
            </h2>

            <div className="grid grid-cols-1 md:grid-cols-2 gap-6">
              {/* Purchase Date */}
              <div>
                <label
                  htmlFor="purchaseDate"
                  className="block text-sm font-medium text-gray-700 mb-2"
                >
                  Purchase Date *
                </label>
                <input
                  type="date"
                  id="purchaseDate"
                  value={formData.purchaseDate}
                  onChange={e =>
                    handleInputChange("purchaseDate", e.target.value)
                  }
                  className={`w-full px-3 py-2 border rounded-lg focus:ring-2 focus:ring-blue-500 focus:border-blue-500 ${
                    getFieldError("purchaseDate")
                      ? "border-red-500"
                      : "border-gray-300"
                  }`}
                />
                {getFieldError("purchaseDate") && (
                  <p className="mt-1 text-sm text-red-600">
                    {getFieldError("purchaseDate")}
                  </p>
                )}
              </div>

              {/* Purchase Price */}
              <div>
                <label
                  htmlFor="purchasePrice"
                  className="block text-sm font-medium text-gray-700 mb-2"
                >
                  Purchase Price ($) *
                </label>
                <input
                  type="number"
                  id="purchasePrice"
                  value={formData.purchasePrice}
                  onChange={e =>
                    handleInputChange(
                      "purchasePrice",
                      parseFloat(e.target.value) || 0,
                    )
                  }
                  min="0"
                  step="0.01"
                  className={`w-full px-3 py-2 border rounded-lg focus:ring-2 focus:ring-blue-500 focus:border-blue-500 ${
                    getFieldError("purchasePrice")
                      ? "border-red-500"
                      : "border-gray-300"
                  }`}
                  placeholder="0.00"
                />
                {getFieldError("purchasePrice") && (
                  <p className="mt-1 text-sm text-red-600">
                    {getFieldError("purchasePrice")}
                  </p>
                )}
              </div>
            </div>
          </div>

          {/* Form Actions */}
          <div className="flex justify-between items-center pt-6 border-t border-gray-200">
            <SecondaryButton onClick={handleCancel} disabled={isSaving}>
              Cancel
            </SecondaryButton>

            <PrimaryButton onClick={handleSaveVehicle} disabled={isSaving}>
              {isSaving ? "Saving..." : saveButtonText}
            </PrimaryButton>
          </div>
        </form>
      </div>
    </div>
  );
};

export default VehicleForm;<|MERGE_RESOLUTION|>--- conflicted
+++ resolved
@@ -9,11 +9,7 @@
   useVehicleFormStatus,
   useVehicleFormReferenceData,
 } from "../../store/VehicleFormStore";
-<<<<<<< HEAD
-import { useVehicles } from "@/app/_hooks/Vehicle/useVehicles"; // Add this import
-=======
 import { useVehicles } from "@/app/_hooks/Vehicle/useVehicles";
->>>>>>> 3087a5d7
 import { Vehicle } from "@/app/_hooks/Vehicle/vehicleType";
 import {
   VehicleTypeEnum,
@@ -70,10 +66,7 @@
   const router = useRouter();
   const params = useParams();
 
-<<<<<<< HEAD
   // Use selector hooks for better performance
-=======
->>>>>>> 3087a5d7
   const formData = useVehicleFormData();
   const formMode = useVehicleFormMode();
   const { showValidation, validationErrors, isFormValid } =
@@ -81,10 +74,7 @@
   const { isLoading, isDirty, vehicleId } = useVehicleFormStatus();
   const { vehicleGroups, technicians } = useVehicleFormReferenceData();
 
-<<<<<<< HEAD
   // Add the useVehicles hook to get mutation functions
-=======
->>>>>>> 3087a5d7
   const { createVehicleMutation, updateVehicleMutation } = useVehicles();
 
   // Store actions
@@ -103,11 +93,7 @@
     toUpdateCommand,
   } = useVehicleFormStore();
 
-<<<<<<< HEAD
-  // Initialize form based on mode
-=======
   // form initialization based on mode
->>>>>>> 3087a5d7
   useEffect(() => {
     if (mode === "create") {
       initializeForCreate();
@@ -128,14 +114,8 @@
     router,
   ]);
 
-<<<<<<< HEAD
-  // Load reference data (you would typically fetch this from your API)
-  useEffect(() => {
-    // Mock data - replace with actual API calls
-=======
   useEffect(() => {
     // Mock data
->>>>>>> 3087a5d7
     const mockGroups = [
       { id: 1, name: "Fleet A - Operations" },
       { id: 2, name: "Fleet B - Maintenance" },
@@ -171,19 +151,11 @@
       setLoading(true);
 
       if (onSave) {
-<<<<<<< HEAD
-        // Use the provided onSave callback
-=======
         // If there is an onSave callback provided, use it
->>>>>>> 3087a5d7
         const commandData =
           formMode === "create" ? toCreateCommand() : toUpdateCommand();
         await onSave(commandData);
       } else {
-<<<<<<< HEAD
-        // Use the React Query mutations directly
-=======
->>>>>>> 3087a5d7
         if (formMode === "create") {
           const commandData = toCreateCommand();
           await createVehicleMutation.mutateAsync(commandData);
@@ -199,11 +171,7 @@
       router.push("/vehicles");
     } catch (error) {
       console.error("Error saving vehicle:", error);
-<<<<<<< HEAD
-      // You might want to show an error message to the user here
-=======
       // Show error message to the user
->>>>>>> 3087a5d7
       setValidationErrors({
         general: "Failed to save vehicle. Please try again.",
       });
@@ -212,11 +180,7 @@
     }
   };
 
-<<<<<<< HEAD
-  // Update the loading state to include mutation loading states
-=======
   // Update loading state to include mutation loading states
->>>>>>> 3087a5d7
   const isSaving =
     isLoading ||
     createVehicleMutation.isPending ||
@@ -243,18 +207,11 @@
     return showValidation ? validationErrors[fieldName] : "";
   };
 
-<<<<<<< HEAD
-  const pageTitle =
-    formMode === "create"
-      ? "Add New Vehicle"
-      : `Edit Vehicle${vehicleId ? ` - ${formData.vehicleName || vehicleId}` : ""}`;
-=======
   const originalVehicleName = vehicleData?.Name || vehicleId;
   const pageTitle =
     formMode === "create"
       ? "Add New Vehicle"
       : `Edit Vehicle${originalVehicleName ? ` - ${originalVehicleName}` : ""}`;
->>>>>>> 3087a5d7
 
   const saveButtonText =
     formMode === "create" ? "Save Vehicle" : "Update Vehicle";
@@ -269,11 +226,7 @@
             You have unsaved changes
           </p>
         )}
-<<<<<<< HEAD
-        {/* Show error message if there's a general error */}
-=======
         {/* Show error message if there's an error */}
->>>>>>> 3087a5d7
         {validationErrors.general && (
           <p className="text-sm text-red-600 mt-1">
             {validationErrors.general}
