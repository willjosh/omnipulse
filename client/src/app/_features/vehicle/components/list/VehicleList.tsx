--- conflicted
+++ resolved
@@ -5,20 +5,13 @@
 import OptionButton from "@/app/_features/shared/button/OptionButton";
 import PrimaryButton from "@/app/_features/shared/button/PrimaryButton";
 import { vehicleTableColumns } from "./VehicleTableColumns";
-<<<<<<< HEAD
 import { useVehicles } from "@/app/hooks/Vehicle/useVehicles";
-import { Vehicle } from "@/app/hooks/Vehicle/vehicleType";
+import { Vehicle, VehicleWithLabels } from "@/app/hooks/Vehicle/vehicleType";
 import TabNavigation from "@/app/_features/shared/TabNavigation";
 import { vehicleTabConfig } from "./VehicleListFilters";
 import PaginationControls from "@/app/_features/shared/PaginationControls";
 import ConfirmModal from "@/app/_features/shared/ConfirmModal";
 import FilterBar from "@/app/_features/shared/FilterBar";
-=======
-import { vehicleFilterConfig, vehicleTabConfig } from "./VehicleListFilters";
-import Details from "@/app/_features/shared/icons/Details";
-import Edit from "@/app/_features/shared/icons/Edit";
-import Archive from "@/app/_features/shared/icons/Archive";
->>>>>>> bd81ae75
 
 const VehicleList: React.FC = () => {
   const router = useRouter();
@@ -40,40 +33,10 @@
   const handleSelectAll = () => {
     if (!vehicles) return;
 
-<<<<<<< HEAD
     const allVehicleIds = vehicles.map(vehicle => vehicle.id.toString());
     const allSelected = allVehicleIds.every(id =>
       selectedVehicles.includes(id),
     );
-=======
-  const vehicleActions = [
-    {
-      key: "view",
-      label: "View Details",
-      icon: <Details />,
-      onClick: (vehicle: VehicleListItem) => {
-        router.push(`/vehicles/${vehicle.id}`);
-      },
-    },
-    {
-      key: "edit",
-      label: "Edit Vehicle",
-      icon: <Edit />,
-      onClick: (vehicle: VehicleListItem) => {
-        router.push(`/vehicles/${vehicle.id}/edit`);
-      },
-    },
-    {
-      key: "archive",
-      label: "Archive",
-      variant: "danger" as const,
-      icon: <Archive />,
-      onClick: (vehicle: VehicleListItem) => {
-        setConfirmModal({ isOpen: true, vehicle });
-      },
-    },
-  ];
->>>>>>> bd81ae75
 
     if (allSelected) {
       setSelectedVehicles([]);
@@ -171,7 +134,7 @@
         />
       </div>
 
-      <DataTable<Vehicle>
+      <DataTable<VehicleWithLabels>
         data={vehicles || []}
         columns={vehicleTableColumns}
         selectedItems={selectedVehicles}
