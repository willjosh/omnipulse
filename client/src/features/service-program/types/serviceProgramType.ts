--- conflicted
+++ resolved
@@ -1,12 +1,8 @@
-<<<<<<< HEAD
 import {
   ServiceSchedule,
   ServiceScheduleWithLabels,
 } from "../../service-schedule/types/serviceScheduleType";
 
-// ServiceProgram type for get/query
-=======
->>>>>>> e4b18d6c
 export interface ServiceProgram {
   id: number;
   name: string;
@@ -18,7 +14,6 @@
   updatedAt: string;
 }
 
-<<<<<<< HEAD
 export interface ServiceProgramDetails {
   id: number;
   name: string;
@@ -33,9 +28,6 @@
   serviceSchedules: ServiceScheduleWithLabels[];
 }
 
-// Command for creating a service program
-=======
->>>>>>> e4b18d6c
 export interface CreateServiceProgramCommand {
   name: string;
   description?: string | null;
