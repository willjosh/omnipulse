--- conflicted
+++ resolved
@@ -230,11 +230,7 @@
       ),
     },
     {
-<<<<<<< HEAD
-      key: "totalEstimatedLabourHours",
-=======
       key: "totalestimatedlabourhours",
->>>>>>> 03f3195b
       header: "Estimated Labour Hours",
       sortable: false,
       width: "120px",
