--- conflicted
+++ resolved
@@ -1,20 +1,9 @@
-<<<<<<< HEAD
 #!/bin/sh
-set -e
 
 ##############################
 ########## FRONTEND ##########
 ##############################
 
-npx --prefix client lint-staged --allow-empty
-
-#############################
-########## BACKEND ##########
-#############################
-
-dotnet test server
-=======
-BACKEND_DIR="server"
 FRONTEND_DIR="client"
 
 # FRONTEND LINTING
@@ -24,12 +13,23 @@
 FRONTEND_RESULT=$?
 cd ..
 
+#############################
+########## BACKEND ##########
+#############################
+
+BACKEND_DIR="server"
+
 # BACKEND LINTING
 echo "🔍 Linting backend with dotnet format..."
 cd "$BACKEND_DIR" || exit 1
 dotnet format
 dotnet format --verify-no-changes --verbosity quiet
 BACKEND_RESULT=$?
+
+# BACKEND TESTING
+echo "🧪 Running backend tests"
+dotnet test
+
 cd ..
 
 # CHECKS
@@ -38,5 +38,4 @@
     exit 1
 fi
 
-echo "✅ All pre-commit checks passed!"
->>>>>>> 989614f3
+echo "✅ All pre-commit checks passed!"