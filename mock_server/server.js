// server.js - Custom JSON Server with pagination
const jsonServer = require("json-server");
const server = jsonServer.create();
const router = jsonServer.router("db.json");
const middlewares = jsonServer.defaults();

// Add custom middleware for pagination wrapper
server.use(middlewares);

// Ensure body parsing for custom routes
server.use(jsonServer.bodyParser);

// Custom route for vehicles with pagination wrapper
server.get("/vehicles", (req, res) => {
  const db = router.db;
  const vehicles = db.get("vehicles").value();

  // Get query parameters
  const page = parseInt(req.query.page) || 1;
  const limit = parseInt(req.query.limit) || 10;
  const sortBy = req.query.sortBy || "id";
  const sortOrder = req.query.sortOrder || "asc";
  const search = req.query.search || "";

  // Filter by search if provided
  let filteredVehicles = vehicles;
  if (search) {
    const searchLower = search.toLowerCase();
    filteredVehicles = vehicles.filter(
      vehicle =>
        vehicle.Name.toLowerCase().includes(searchLower) ||
        vehicle.Make.toLowerCase().includes(searchLower) ||
        vehicle.Model.toLowerCase().includes(searchLower) ||
        vehicle.LicensePlate.toLowerCase().includes(searchLower) ||
        vehicle.VIN.toLowerCase().includes(searchLower) ||
        (vehicle.AssignedTechnicianName &&
          vehicle.AssignedTechnicianName.toLowerCase().includes(searchLower)) ||
        vehicle.Location.toLowerCase().includes(searchLower),
    );
  }

  // Sort vehicles
  filteredVehicles.sort((a, b) => {
    let aValue = a[sortBy];
    let bValue = b[sortBy];

    if (aValue == null && bValue == null) return 0;
    if (aValue == null) return sortOrder === "asc" ? 1 : -1;
    if (bValue == null) return sortOrder === "asc" ? -1 : 1;

    if (typeof aValue === "number" && typeof bValue === "number") {
      return sortOrder === "asc" ? aValue - bValue : bValue - aValue;
    }

    const aString = String(aValue).toLowerCase();
    const bString = String(bValue).toLowerCase();

    if (aString < bString) return sortOrder === "asc" ? -1 : 1;
    if (aString > bString) return sortOrder === "asc" ? 1 : -1;
    return 0;
  });

  // Calculate pagination
  const totalCount = filteredVehicles.length;
  const totalPages = Math.ceil(totalCount / limit);
  const startIndex = (page - 1) * limit;
  const endIndex = startIndex + limit;
  const paginatedVehicles = filteredVehicles.slice(startIndex, endIndex);

  // Return response in your expected format
  res.json({
    Items: paginatedVehicles,
    TotalCount: totalCount,
    PageNumber: page,
    PageSize: limit,
    TotalPages: totalPages,
    HasPreviousPage: page > 1,
    HasNextPage: page < totalPages,
  });
});

// Get single vehicle
server.get("/vehicles/:id", (req, res) => {
  const db = router.db;
  const vehicle = db
    .get("vehicles")
    .find({ id: parseInt(req.params.id) })
    .value();

  if (vehicle) {
    res.json(vehicle);
  } else {
    res.status(404).json({ error: "Vehicle not found" });
  }
});

// Create a new vehicle
server.post("/vehicles", (req, res) => {
  const db = router.db;
  const vehicles = db.get("vehicles");
  const newVehicle = req.body;

  // Generate new ID
  const maxId = vehicles
    .value()
    .reduce((max, vehicle) => Math.max(max, vehicle.id || 0), 0);
  newVehicle.id = maxId + 1;

  // Add the new vehicle
  vehicles.push(newVehicle).write();

  res.status(201).json(newVehicle);
});

// Update vehicle
server.put("/vehicles/:id", (req, res) => {
  const db = router.db;
  const vehicleId = parseInt(req.params.id);
  const updatedVehicle = req.body;

  const vehicle = db.get("vehicles").find({ id: vehicleId });

  if (vehicle.value()) {
    vehicle.assign(updatedVehicle).write();
    res.json(vehicle.value());
  } else {
    res.status(404).json({ error: "Vehicle not found" });
  }
});

// Archive vehicle
server.post("/vehicles/deactivate/:id", (req, res) => {
  const db = router.db;
  const vehicleId = parseInt(req.params.id);

  const vehicle = db.get("vehicles").find({ id: vehicleId });

  if (vehicle.value()) {
    vehicle.assign({ IsActive: false }).write();
    res.json({
      message: "Vehicle archived successfully",
      vehicle: vehicle.value(),
    });
  } else {
    res.status(404).json({ error: "Vehicle not found" });
  }
});

// Custom route for issues with pagination wrapper
server.get("/issues", (req, res) => {
  const db = router.db;
  const issues = db.get("issues").value();

  // Get query parameters
  const page = parseInt(req.query.page) || 1;
  const limit = parseInt(req.query.limit) || 10;
  const sortBy = req.query.sortBy || "id";
  const sortOrder = req.query.sortOrder || "asc";
  const search = req.query.search || "";

  // Filter by search if provided
  let filteredIssues = issues;
  if (search) {
    const searchLower = search.toLowerCase();
    filteredIssues = issues.filter(
      issue =>
        (issue.Title &&
          String(issue.Title).toLowerCase().includes(searchLower)) ||
        (issue.Description &&
          String(issue.Description).toLowerCase().includes(searchLower)) ||
        (issue.Status &&
          String(issue.Status).toLowerCase().includes(searchLower)) ||
        (issue.Reporter &&
          String(issue.Reporter).toLowerCase().includes(searchLower)) ||
        (issue.AssignedTechnicianName &&
          String(issue.AssignedTechnicianName)
            .toLowerCase()
            .includes(searchLower)) ||
        (issue.VehicleName &&
          String(issue.VehicleName).toLowerCase().includes(searchLower)),
    );
  }

  // Sort issues
  filteredIssues.sort((a, b) => {
    let aValue = a[sortBy];
    let bValue = b[sortBy];

    if (aValue == null && bValue == null) return 0;
    if (aValue == null) return sortOrder === "asc" ? 1 : -1;
    if (bValue == null) return sortOrder === "asc" ? -1 : 1;

    if (typeof aValue === "number" && typeof bValue === "number") {
      return sortOrder === "asc" ? aValue - bValue : bValue - aValue;
    }

    const aString = String(aValue).toLowerCase();
    const bString = String(bValue).toLowerCase();

    if (aString < bString) return sortOrder === "asc" ? -1 : 1;
    if (aString > bString) return sortOrder === "asc" ? 1 : -1;
    return 0;
  });

  // Calculate pagination
  const totalCount = filteredIssues.length;
  const totalPages = Math.ceil(totalCount / limit);
  const startIndex = (page - 1) * limit;
  const endIndex = startIndex + limit;
  const paginatedIssues = filteredIssues.slice(startIndex, endIndex);

  // Return response in your expected format
  res.json({
    Items: paginatedIssues,
    TotalCount: totalCount,
    PageNumber: page,
    PageSize: limit,
    TotalPages: totalPages,
    HasPreviousPage: page > 1,
    HasNextPage: page < totalPages,
  });
});

// Update issue
server.put("/issues/:id", (req, res) => {
  const db = router.db;
  const issueId = parseInt(req.params.id);
  const updatedIssue = req.body;

  const issue = db.get("issues").find({ id: issueId });

  if (issue.value()) {
    // Map VehicleID to VehicleName
    const vehicles = db.get("vehicles").value();
    const vehicle = vehicles.find(v => v.id === updatedIssue.VehicleID);
    updatedIssue.VehicleName = vehicle
      ? vehicle.Name || vehicle.VehicleName
      : "";

    // Map ReportedByUserID to ReportedByUserName
    const users = db.get("technicians").value();
    const reportedByUser = users.find(
      u => u.id === updatedIssue.ReportedByUserID,
    );
    updatedIssue.ReportedByUserName = reportedByUser
      ? `${reportedByUser.FirstName} ${reportedByUser.LastName}`
      : "";

    // Map ResolvedByUserID to ResolvedByUserName (if not null)
    if (updatedIssue.ResolvedByUserID) {
      const resolvedByUser = users.find(
        u => u.id === updatedIssue.ResolvedByUserID,
      );
      updatedIssue.ResolvedByUserName = resolvedByUser
        ? `${resolvedByUser.FirstName} ${resolvedByUser.LastName}`
        : "";
    } else {
      updatedIssue.ResolvedByUserName = null;
    }

    issue.assign(updatedIssue).write();
    res.json(issue.value());
  } else {
    res.status(404).json({ error: "Issue not found" });
  }
});

server.delete("/issues/:id", (req, res) => {
  const db = router.db;
  const issueId = parseInt(req.params.id);
  const issues = db.get("issues");
  const issue = issues.find({ id: issueId });
  if (issue.value()) {
    issues.remove({ id: issueId }).write();
    res.status(204).end();
  } else {
    res.status(404).json({ error: "Issue not found" });
  }
});

server.post("/issues", (req, res) => {
  const db = router.db;
  const issues = db.get("issues");
  const vehicles = db.get("vehicles").value();
  const users = db.get("technicians").value();

  // Find next id and IssueNumber
  const allIssues = issues.value();
  const nextId = allIssues.length
    ? Math.max(...allIssues.map(i => i.id)) + 1
    : 1;
  const nextIssueNumber = allIssues.length
    ? Math.max(...allIssues.map(i => i.IssueNumber)) + 1
    : 1001;

  // Look up vehicle name
  const vehicle = vehicles.find(v => v.id === req.body.VehicleID);
  const vehicleName = vehicle ? vehicle.Name || vehicle.VehicleName : "";

  // Look up user name
  const user = users.find(u => u.id === req.body.ReportedByUserID);
  const reportedByUserName = user ? `${user.FirstName} ${user.LastName}` : "";

  // Compose new issue
  const newIssue = {
    id: nextId,
    IssueNumber: nextIssueNumber,
    VehicleID: req.body.VehicleID,
    VehicleName: vehicleName,
    Title: req.body.Title,
    Description: req.body.Description,
    Category: req.body.Category,
    PriorityLevel: req.body.PriorityLevel,
    Status: req.body.Status,
    ReportedByUserID: req.body.ReportedByUserID,
    ReportedByUserName: reportedByUserName,
    ReportedDate: req.body.ReportedDate,
    ResolvedDate: null,
    ResolvedByUserID: null,
    ResolvedByUserName: null,
    ResolutionNotes: null,
  };

  issues.push(newIssue).write();
  res.status(201).json(newIssue);
});

// Get single issue
server.get("/issues/:id", (req, res) => {
  const db = router.db;
  const issue = db
    .get("issues")
    .find({ id: parseInt(req.params.id) })
    .value();

  if (issue) {
    res.json(issue);
  } else {
    res.status(404).json({ error: "Issue not found" });
  }
});

// Create a new vehicle group
server.post("/vehicleGroups", (req, res) => {
  try {
    const db = router.db;
    const vehicleGroups = db.get("vehicleGroups");
    const newVehicleGroup = req.body;

    if (!newVehicleGroup) {
      return res.status(400).json({ error: "Request body is required" });
    }

    const allGroups = vehicleGroups.value();
    const maxId =
      allGroups.length > 0
        ? Math.max(...allGroups.map(group => parseInt(group.id) || 0))
        : 0;

    newVehicleGroup.id = maxId + 1;

    vehicleGroups.push(newVehicleGroup).write();

    res.status(201).json(newVehicleGroup);
  } catch (error) {
    console.error("Error creating vehicle group:", error);
    res.status(500).json({ error: "Internal server error" });
  }
});

// Update vehicle group
server.put("/vehicleGroups/:id", (req, res) => {
  try {
    const db = router.db;
    const vehicleGroups = db.get("vehicleGroups");
    const id = parseInt(req.params.id);
    const updatedData = req.body;

    if (!updatedData) {
      return res.status(400).json({ error: "Request body is required" });
    }

    // Find the vehicle group
    const groupIndex = vehicleGroups
      .value()
      .findIndex(group => group.id === id);

    if (groupIndex === -1) {
      return res.status(404).json({ error: "Vehicle group not found" });
    }

    // Update the vehicle group
    const updatedGroup = {
      ...vehicleGroups.value()[groupIndex],
      ...updatedData,
      id,
    };
    vehicleGroups.value()[groupIndex] = updatedGroup;
    vehicleGroups.write();

    res.json(updatedGroup);
  } catch (error) {
    console.error("Error updating vehicle group:", error);
    res.status(500).json({ error: "Internal server error" });
  }
});

// Custom route for vehicleGroups with pagination wrapper
server.get("/vehicleGroups", (req, res) => {
  const db = router.db;
  const vehicleGroups = db.get("vehicleGroups").value();

  // Get query parameters
  const page = parseInt(req.query.page) || 1;
  const limit = parseInt(req.query.limit) || 10;
  const sortBy = req.query.sortBy || "id";
  const sortOrder = req.query.sortOrder || "asc";
  const search = req.query.search || "";

  // Filter by search if provided
  let filteredGroups = vehicleGroups;
  if (search) {
    const searchLower = search.toLowerCase();
    filteredGroups = vehicleGroups.filter(
      group =>
        group.Name.toLowerCase().includes(searchLower) ||
        (group.Description &&
          group.Description.toLowerCase().includes(searchLower)),
    );
  }

  // Filter by isActive if provided (not implemented yet in the backend)
  if (typeof req.query.isActive !== "undefined") {
    const isActive = req.query.isActive === "true";
    filteredGroups = filteredGroups.filter(
      group => group.IsActive === isActive,
    );
  }

  // Sort vehicle groups
  filteredGroups.sort((a, b) => {
    let aValue = a[sortBy];
    let bValue = b[sortBy];

    if (aValue == null && bValue == null) return 0;
    if (aValue == null) return sortOrder === "asc" ? 1 : -1;
    if (bValue == null) return sortOrder === "asc" ? -1 : 1;

    if (typeof aValue === "number" && typeof bValue === "number") {
      return sortOrder === "asc" ? aValue - bValue : bValue - aValue;
    }

    const aString = String(aValue).toLowerCase();
    const bString = String(bValue).toLowerCase();

    if (aString < bString) return sortOrder === "asc" ? -1 : 1;
    if (aString > bString) return sortOrder === "asc" ? 1 : -1;
    return 0;
  });

  // Calculate pagination
  const totalCount = filteredGroups.length;
  const totalPages = Math.ceil(totalCount / limit);
  const startIndex = (page - 1) * limit;
  const endIndex = startIndex + limit;
  const paginatedGroups = filteredGroups.slice(startIndex, endIndex);

  // Return response in expected format
  res.json({
    Items: paginatedGroups,
    TotalCount: totalCount,
    PageNumber: page,
    PageSize: limit,
    TotalPages: totalPages,
    HasPreviousPage: page > 1,
    HasNextPage: page < totalPages,
  });
});

// Get single vehicle group
server.get("/vehicleGroups/:id", (req, res) => {
  const db = router.db;
  const group = db
    .get("vehicleGroups")
    .find({ id: parseInt(req.params.id) })
    .value();

  if (group) {
    res.json(group);
  } else {
    res.status(404).json({ error: "Vehicle group not found" });
  }
});

// Custom route for technicians with pagination wrapper
server.get("/technicians", (req, res) => {
  const db = router.db;
  const technicians = db.get("technicians").value();

  // Get query parameters
  const page = parseInt(req.query.page) || 1;
  const limit = parseInt(req.query.limit) || 10;
  const sortByParam = req.query.sortBy
    ? req.query.sortBy.toLowerCase()
    : "firstname";
  const sortOrder = req.query.sortOrder || "asc";
  const search = req.query.search || "";

  // Map sortBy param to actual field name in db
  const sortByMap = {
    firstname: "FirstName",
    lastname: "LastName",
    hiredate: "HireDate",
    isactive: "IsActive",
    email: "Email",
  };
  const sortBy = sortByMap[sortByParam] || "FirstName";

  // Filter by search if provided
  let filteredTechs = technicians;
  if (search) {
    const searchLower = search.toLowerCase();
    filteredTechs = filteredTechs.filter(
      tech =>
        tech.FirstName.toLowerCase().includes(searchLower) ||
        tech.LastName.toLowerCase().includes(searchLower) ||
        tech.Email.toLowerCase().includes(searchLower),
    );
  }

  // Filter by isActive if provided (not implemented yet)
  if (typeof req.query.isActive !== "undefined") {
    const isActive = req.query.isActive === "true";
    filteredTechs = filteredTechs.filter(tech => tech.IsActive === isActive);
  }

  // Sort technicians
  filteredTechs.sort((a, b) => {
    let aValue = a[sortBy];
    let bValue = b[sortBy];

    if (aValue == null && bValue == null) return 0;
    if (aValue == null) return sortOrder === "asc" ? 1 : -1;
    if (bValue == null) return sortOrder === "asc" ? -1 : 1;

    // For HireDate, sort as date
    if (sortBy === "HireDate") {
      aValue = new Date(aValue);
      bValue = new Date(bValue);
      return sortOrder === "asc" ? aValue - bValue : bValue - aValue;
    }

    // For IsActive, sort as boolean
    if (sortBy === "IsActive") {
      return sortOrder === "asc"
        ? aValue === bValue
          ? 0
          : aValue
            ? -1
            : 1
        : aValue === bValue
          ? 0
          : aValue
            ? 1
            : -1;
    }

    // For string fields
    const aString = String(aValue).toLowerCase();
    const bString = String(bValue).toLowerCase();
    if (aString < bString) return sortOrder === "asc" ? -1 : 1;
    if (aString > bString) return sortOrder === "asc" ? 1 : -1;
    return 0;
  });

  // Calculate pagination
  const totalCount = filteredTechs.length;
  const totalPages = Math.ceil(totalCount / limit);
  const startIndex = (page - 1) * limit;
  const endIndex = startIndex + limit;
  const paginatedTechs = filteredTechs.slice(startIndex, endIndex);

  // Return response in expected format
  res.json({
    Items: paginatedTechs,
    TotalCount: totalCount,
    PageNumber: page,
    PageSize: limit,
    TotalPages: totalPages,
    HasPreviousPage: page > 1,
    HasNextPage: page < totalPages,
  });
});

// Get single technician
server.get("/technicians/:id", (req, res) => {
  const db = router.db;
  const tech = db.get("technicians").find({ id: req.params.id }).value();

  if (tech) {
    res.json(tech);
  } else {
    res.status(404).json({ error: "Technician not found" });
  }
});

// Create a new technician
server.post("/technicians", (req, res) => {
  const db = router.db;
  const technicians = db.get("technicians");
  const newTechnician = req.body;

  const generateUUID = () => {
    return "xxxxxxxx-xxxx-4xxx-yxxx-xxxxxxxxxxxx".replace(
      /[xy]/g,
      function (c) {
        const r = (Math.random() * 16) | 0;
        const v = c === "x" ? r : (r & 0x3) | 0x8;
        return v.toString(16);
      },
    );
  };

  newTechnician.id = generateUUID();

  if (newTechnician.HireDate && !newTechnician.HireDate.includes("T")) {
    newTechnician.HireDate = new Date(newTechnician.HireDate).toISOString();
  }

  if (
    !newTechnician.FirstName ||
    !newTechnician.LastName ||
    !newTechnician.Email
  ) {
    return res
      .status(400)
      .json({ error: "FirstName, LastName, and Email are required." });
  }

  technicians.push(newTechnician).write();

  res.status(201).json(newTechnician);
});

// Update technician
server.put("/technicians/:id", (req, res) => {
  const db = router.db;
  const technicianId = req.params.id;
  const updatedData = req.body;

  const technician = db.get("technicians").find({ id: technicianId });

  if (technician.value()) {
    if (updatedData.HireDate && !updatedData.HireDate.includes("T")) {
      updatedData.HireDate = new Date(updatedData.HireDate).toISOString();
    }

    const cleanedData = Object.fromEntries(
      Object.entries(updatedData).filter(([_, value]) => value != null),
    );

    technician.assign(cleanedData).write();
    res.json({
      message: "Technician updated successfully",
      technician: technician.value(),
    });
  } else {
    res.status(404).json({ error: "Technician not found" });
  }
});

server.post("/technicians/status/:id", (req, res) => {
  const db = router.db;
  const technicianId = req.params.id;

  const technician = db.get("technicians").find({ id: technicianId });

  if (technician.value()) {
    const currentStatus = technician.value().IsActive;
    const newStatus = !currentStatus;

    technician.assign({ IsActive: newStatus }).write();
    res.json({
      message: `Technician ${newStatus ? "activated" : "deactivated"} successfully`,
      technician: technician.value(),
    });
  } else {
    res.status(404).json({ error: "Technician not found" });
  }
});

// Custom route for inventoryItems with pagination wrapper
server.get("/inventoryItems", (req, res) => {
  const db = router.db;
  const inventoryItems = db.get("inventoryItems").value();

  // Get query parameters
  const page = parseInt(req.query.page) || 1;
  const limit = parseInt(req.query.limit) || 10;
  const sortByParam = req.query.sortBy
    ? req.query.sortBy.toLowerCase()
    : "itemname";
  const sortOrder = req.query.sortOrder || "asc";
  const search = req.query.search || "";

  // Map sortBy param to actual field name in db
  const sortByMap = {
    itemnumber: "ItemNumber",
    itemname: "ItemName",
    description: "Description",
    category: "Category",
    manufacturer: "Manufacturer",
    manufacturerpartnumber: "ManufacturerPartNumber",
    universalproductcode: "UniversalProductCode",
    unitcost: "UnitCost",
    unitcostmeasurementunit: "UnitCostMeasurementUnit",
    supplier: "Supplier",
    weightkg: "WeightKG",
    isactive: "IsActive",
  };
  const sortBy = sortByMap[sortByParam] || "ItemName";

  // Filter by search if provided
  let filteredItems = inventoryItems;
  if (search) {
    const searchLower = search.toLowerCase();
    filteredItems = filteredItems.filter(
      item =>
        (item.ItemNumber &&
          item.ItemNumber.toLowerCase().includes(searchLower)) ||
        (item.ItemName && item.ItemName.toLowerCase().includes(searchLower)) ||
        (item.Description &&
          item.Description.toLowerCase().includes(searchLower)) ||
        (item.Manufacturer &&
          item.Manufacturer.toLowerCase().includes(searchLower)) ||
        (item.Supplier && item.Supplier.toLowerCase().includes(searchLower)),
    );
  }

  // Filter by isActive if provided (not implemented yet)
  if (typeof req.query.isActive !== "undefined") {
    const isActive = req.query.isActive === "true";
    filteredItems = filteredItems.filter(item => item.IsActive === isActive);
  }

  // Sort inventory items
  filteredItems.sort((a, b) => {
    let aValue = a[sortBy];
    let bValue = b[sortBy];

    if (aValue == null && bValue == null) return 0;
    if (aValue == null) return sortOrder === "asc" ? 1 : -1;
    if (bValue == null) return sortOrder === "asc" ? -1 : 1;

    // For number fields
    if (typeof aValue === "number" && typeof bValue === "number") {
      return sortOrder === "asc" ? aValue - bValue : bValue - aValue;
    }

    // For boolean
    if (typeof aValue === "boolean" && typeof bValue === "boolean") {
      return sortOrder === "asc"
        ? aValue === bValue
          ? 0
          : aValue
            ? -1
            : 1
        : aValue === bValue
          ? 0
          : aValue
            ? 1
            : -1;
    }

    // For string fields
    const aString = String(aValue).toLowerCase();
    const bString = String(bValue).toLowerCase();
    if (aString < bString) return sortOrder === "asc" ? -1 : 1;
    if (aString > bString) return sortOrder === "asc" ? 1 : -1;
    return 0;
  });

  // Calculate pagination
  const totalCount = filteredItems.length;
  const totalPages = Math.ceil(totalCount / limit);
  const startIndex = (page - 1) * limit;
  const endIndex = startIndex + limit;
  const paginatedItems = filteredItems.slice(startIndex, endIndex);

  // Return response in expected format
  res.json({
    Items: paginatedItems,
    TotalCount: totalCount,
    PageNumber: page,
    PageSize: limit,
    TotalPages: totalPages,
    HasPreviousPage: page > 1,
    HasNextPage: page < totalPages,
  });
});

// Deactivate (archive) an inventory item
server.post("/inventoryItems/deactivate/:id", (req, res) => {
  try {
    const db = router.db;
    const itemId = parseInt(req.params.id);

    if (!itemId) {
      return res.status(400).json({ error: "Invalid inventory item ID" });
    }

    const inventoryItem = db.get("inventoryItems").find({ id: itemId }).value();

    if (!inventoryItem) {
      return res.status(404).json({ error: "Inventory item not found" });
    }

    // Update the item to set IsActive to false
    db.get("inventoryItems")
      .find({ id: itemId })
      .assign({ IsActive: false, updatedAt: new Date().toISOString() })
      .write();

    console.log(`Deactivated inventory item with ID: ${itemId}`);
    res
      .status(200)
      .json({ message: "Inventory item deactivated successfully" });
  } catch (error) {
    console.error("Error deactivating inventory item:", error);
    res.status(500).json({ error: "Internal server error" });
  }
});

// Get single inventory item
server.get("/inventoryItems/:id", (req, res) => {
  const db = router.db;
  const item = db
    .get("inventoryItems")
    .find({ id: parseInt(req.params.id) })
    .value();

  if (item) {
    res.json(item);
  } else {
    res.status(404).json({ error: "Inventory item not found" });
  }
});

// Create a new inventory item
server.post("/inventoryItems", (req, res) => {
  try {
    const db = router.db;
    const inventoryItems = db.get("inventoryItems");
    const newInventoryItem = req.body;

    if (!newInventoryItem) {
      return res.status(400).json({ error: "Request body is required" });
    }

    if (!newInventoryItem.ItemNumber || !newInventoryItem.ItemName) {
      return res
        .status(400)
        .json({ error: "ItemNumber and ItemName are required" });
    }

    const allItems = inventoryItems.value();
    const maxId =
      allItems.length > 0
        ? Math.max(...allItems.map(item => parseInt(item.id) || 0))
        : 0;

    newInventoryItem.id = maxId + 1;

    inventoryItems.push(newInventoryItem).write();

    res.status(201).json(newInventoryItem);
  } catch (error) {
    console.error("Error creating inventory item:", error);
    res.status(500).json({ error: "Internal server error" });
  }
});

// Update an inventory item
server.put("/inventoryItems/:id", (req, res) => {
  try {
    const db = router.db;
    const itemId = parseInt(req.params.id);
    const updatedItem = req.body;

    if (!itemId) {
      return res.status(400).json({ error: "Invalid inventory item ID" });
    }

    if (!updatedItem.ItemNumber || !updatedItem.ItemName) {
      return res
        .status(400)
        .json({ error: "ItemNumber and ItemName are required" });
    }

    const inventoryItem = db.get("inventoryItems").find({ id: itemId }).value();

    if (!inventoryItem) {
      return res.status(404).json({ error: "Inventory item not found" });
    }

    // Update the item
    const updatedInventoryItem = {
      ...inventoryItem,
      ...updatedItem,
      id: itemId, // Ensure ID remains the same
      updatedAt: new Date().toISOString(),
    };

    db.get("inventoryItems")
      .find({ id: itemId })
      .assign(updatedInventoryItem)
      .write();

    console.log(`Updated inventory item with ID: ${itemId}`);
    res.json(updatedInventoryItem);
  } catch (error) {
    console.error("Error updating inventory item:", error);
    res.status(500).json({ error: "Internal server error" });
  }
});

// Custom route for serviceTasks with pagination wrapper
server.get("/serviceTasks", (req, res) => {
  const db = router.db;
  const serviceTasks = db.get("serviceTasks").value();

  // Get query parameters
  const page = parseInt(req.query.page) || 1;
  const limit = parseInt(req.query.limit) || 10;
  const sortByParam = req.query.sortBy ? req.query.sortBy.toLowerCase() : "id";
  const sortOrder = req.query.sortOrder || "asc";
  const search = req.query.search || "";

  // Filter by search if provided
  let filteredTasks = serviceTasks;
  if (search) {
    const searchLower = search.toLowerCase();
    filteredTasks = filteredTasks.filter(
      task =>
        (task.Name && task.Name.toLowerCase().includes(searchLower)) ||
        (task.Description &&
          task.Description.toLowerCase().includes(searchLower)),
    );
  }

  // Filter by isActive if provided
  if (typeof req.query.isActive !== "undefined") {
    const isActive = req.query.isActive === "true";
    filteredTasks = filteredTasks.filter(task => task.IsActive === isActive);
  }

  // Sort service tasks
  const sortByMap = {
    id: "id",
    name: "Name",
    description: "Description",
    estimatedlabourhours: "EstimatedLabourHours",
    estimatedcost: "EstimatedCost",
    category: "Category",
    isactive: "IsActive",
  };
  const sortBy = sortByMap[sortByParam] || "id";

  filteredTasks.sort((a, b) => {
    let aValue = a[sortBy];
    let bValue = b[sortBy];

    if (aValue == null && bValue == null) return 0;
    if (aValue == null) return sortOrder === "asc" ? 1 : -1;
    if (bValue == null) return sortOrder === "asc" ? -1 : 1;

    if (typeof aValue === "number" && typeof bValue === "number") {
      return sortOrder === "asc" ? aValue - bValue : bValue - aValue;
    }

    const aString = String(aValue).toLowerCase();
    const bString = String(bValue).toLowerCase();

    if (aString < bString) return sortOrder === "asc" ? -1 : 1;
    if (aString > bString) return sortOrder === "asc" ? 1 : -1;
    return 0;
  });

  // Calculate pagination
  const totalCount = filteredTasks.length;
  const totalPages = Math.ceil(totalCount / limit);
  const startIndex = (page - 1) * limit;
  const endIndex = startIndex + limit;
  const paginatedTasks = filteredTasks.slice(startIndex, endIndex);

  // Return response in your expected format
  res.json({
    Items: paginatedTasks,
    TotalCount: totalCount,
    PageNumber: page,
    PageSize: limit,
    TotalPages: totalPages,
    HasPreviousPage: page > 1,
    HasNextPage: page < totalPages,
  });
});

// Create a new service task
server.post("/serviceTasks", (req, res) => {
  const db = router.db;
  const serviceTasks = db.get("serviceTasks");
  const newTask = req.body;

  // Generate new ID
  const maxId = serviceTasks
    .value()
    .reduce((max, task) => Math.max(max, task.id || 0), 0);
  newTask.id = maxId + 1;

  // Set IsActive to true by default
  if (typeof newTask.IsActive === "undefined") {
    newTask.IsActive = true;
  }

  serviceTasks.push(newTask).write();

  res.status(201).json(newTask);
});

// Update service task
server.put("/serviceTasks/:id", (req, res) => {
  const db = router.db;
  const taskId = parseInt(req.params.id);
  const updatedTask = req.body;

  const task = db.get("serviceTasks").find({ id: taskId });

  if (task.value()) {
    task.assign(updatedTask).write();
    res.json(task.value());
  } else {
    res.status(404).json({ error: "Service Task not found" });
  }
});

// Get single service task
server.get("/serviceTasks/:id", (req, res) => {
  const db = router.db;
  const task = db
    .get("serviceTasks")
    .find({ id: parseInt(req.params.id) })
    .value();

  if (task) {
    res.json(task);
  } else {
    res.status(404).json({ error: "Service Task not found" });
  }
});

<<<<<<< HEAD
// Get user profile
server.get("/user", (req, res) => {
  try {
    const db = router.db;
    const user = db.get("user").value();

    if (user) {
      res.json(user);
    } else {
      res.status(404).json({ error: "User profile not found" });
    }
  } catch (error) {
    console.error("Error fetching user profile:", error);
    res.status(500).json({ error: "Internal server error" });
  }
});

// Update user profile
server.put("/user", (req, res) => {
  try {
    const db = router.db;
    const updatedUserData = req.body;

    if (!updatedUserData) {
      return res.status(400).json({ error: "Request body is required" });
    }

    const currentUser = db.get("user").value();

    if (!currentUser) {
      return res.status(404).json({ error: "User profile not found" });
    }

    const updatedUser = {
      ...currentUser,
      ...updatedUserData,
      id: currentUser.id,
      createdAt: currentUser.createdAt,
      updatedAt: new Date().toISOString(),
    };

    db.set("user", updatedUser).write();

    console.log("User profile updated successfully");
    res.json(updatedUser);
  } catch (error) {
    console.error("Error updating user profile:", error);
    res.status(500).json({ error: "Internal server error" });
=======
// Archive (deactivate) a service task
server.post("/serviceTasks/deactivate/:id", (req, res) => {
  const db = router.db;
  const taskId = parseInt(req.params.id);
  const task = db.get("serviceTasks").find({ id: taskId });

  if (task.value()) {
    task.assign({ IsActive: false }).write();
    res.json(task.value());
  } else {
    res.status(404).json({ error: "Service task not found" });
  }
});

// Custom route for serviceSchedules with pagination wrapper
server.get("/serviceSchedules", (req, res) => {
  const db = router.db;
  const serviceSchedules = db.get("serviceSchedules").value();
  const serviceTasks = db.get("serviceTasks").value(); // For expanding tasks

  // Get query parameters
  const page = parseInt(req.query.page) || 1;
  const limit = parseInt(req.query.limit) || 10;
  const sortByParam = req.query.sortBy ? req.query.sortBy.toLowerCase() : "id";
  const sortOrder = req.query.sortOrder || "asc";
  const search = req.query.search || "";

  // Filter by search if provided
  let filteredSchedules = serviceSchedules;
  if (search) {
    const searchLower = search.toLowerCase();
    filteredSchedules = filteredSchedules.filter(
      schedule =>
        schedule.Name && schedule.Name.toLowerCase().includes(searchLower),
    );
  }

  // Filter by isActive if provided
  if (typeof req.query.isActive !== "undefined") {
    const isActive = req.query.isActive === "true";
    filteredSchedules = filteredSchedules.filter(
      schedule => schedule.IsActive === isActive,
    );
  }

  // Map sortBy param to actual field name in db
  const sortByMap = {
    id: "id",
    name: "Name",
    serviceprogramid: "ServiceProgramID",
    isactive: "IsActive",
  };
  const sortBy = sortByMap[sortByParam] || "id";

  // Sort service schedules
  filteredSchedules.sort((a, b) => {
    let aValue = a[sortBy];
    let bValue = b[sortBy];

    if (aValue == null && bValue == null) return 0;
    if (aValue == null) return sortOrder === "asc" ? 1 : -1;
    if (bValue == null) return sortOrder === "asc" ? -1 : 1;

    if (typeof aValue === "number" && typeof bValue === "number") {
      return sortOrder === "asc" ? aValue - bValue : bValue - aValue;
    }

    if (typeof aValue === "boolean" && typeof bValue === "boolean") {
      return sortOrder === "asc"
        ? aValue === bValue
          ? 0
          : aValue
            ? -1
            : 1
        : aValue === bValue
          ? 0
          : aValue
            ? 1
            : -1;
    }

    const aString = String(aValue).toLowerCase();
    const bString = String(bValue).toLowerCase();

    if (aString < bString) return sortOrder === "asc" ? -1 : 1;
    if (aString > bString) return sortOrder === "asc" ? 1 : -1;
    return 0;
  });

  // Expand ServiceTasks for each schedule
  const expandedSchedules = filteredSchedules.map(schedule => {
    const tasks = schedule.ServiceTasks.map(taskId =>
      serviceTasks.find(t => t.id === taskId),
    ).filter(Boolean); // Filter out any undefined tasks if an ID is invalid
    return { ...schedule, ServiceTasks: tasks };
  });

  // Calculate pagination
  const totalCount = expandedSchedules.length;
  const totalPages = Math.ceil(totalCount / limit);
  const startIndex = (page - 1) * limit;
  const endIndex = startIndex + limit;
  const paginatedSchedules = expandedSchedules.slice(startIndex, endIndex);

  // Return response in your expected format
  res.json({
    Items: paginatedSchedules,
    TotalCount: totalCount,
    PageNumber: page,
    PageSize: limit,
    TotalPages: totalPages,
    HasPreviousPage: page > 1,
    HasNextPage: page < totalPages,
  });
});

// Get single service schedule
server.get("/serviceSchedules/:id", (req, res) => {
  const db = router.db;
  const scheduleId = parseInt(req.params.id);
  const schedule = db.get("serviceSchedules").find({ id: scheduleId }).value();

  if (schedule) {
    const serviceTasks = db.get("serviceTasks").value();
    const tasks = schedule.ServiceTasks.map(taskId =>
      serviceTasks.find(t => t.id === taskId),
    ).filter(Boolean);

    const expandedSchedule = { ...schedule, ServiceTasks: tasks };
    res.json(expandedSchedule);
  } else {
    res.status(404).json({ error: "Service Schedule not found" });
  }
});

server.delete("/serviceSchedules/:id", (req, res) => {
  const db = router.db;
  const scheduleId = parseInt(req.params.id);
  const schedules = db.get("serviceSchedules");
  const schedule = schedules.find({ id: scheduleId });

  if (schedule.value()) {
    schedules.remove({ id: scheduleId }).write();
    res.status(204).end();
  } else {
    res.status(404).json({ error: "Service Schedule not found" });
>>>>>>> a7a82738
  }
});

// Use default router for other routes
server.use(router);

const PORT = process.env.PORT || 3000;
server.listen(PORT, () => {
  console.log(`JSON Server is running on http://localhost:${PORT}`);
  console.log(`\nAvailable endpoints:`);
  console.log(`GET /vehicles - Get paginated vehicles`);
  console.log(`GET /vehicles?page=1&limit=5 - Get vehicles with pagination`);
  console.log(`GET /vehicles?search=ford - Search vehicles`);
  console.log(`GET /vehicles?sortBy=Name&sortOrder=desc - Sort vehicles`);
  console.log(`GET /vehicles/:id - Get single vehicle`);
  console.log(`POST /vehicles - Create new vehicle`);
  console.log(`PUT /vehicles/:id - Update vehicle`);
  console.log(`POST /vehicles/deactivate/:id - Archive vehicle`);

  // Issues
  console.log(`GET /issues - Get paginated issues`);
  console.log(`GET /issues?page=1&limit=5 - Get issues with pagination`);
  console.log(`GET /issues?search=issue - Search issues`);
  console.log(`GET /issues/:id - Get single issue`);
  console.log(`PUT /issues/:id - Update issue`);
  console.log(`POST /issues - Create new issue`);
  console.log(`DELETE /issues/:id - Delete issue`);

  // Vehicle Groups
  console.log(`GET /vehicleGroups - Get paginated vehicle groups`);
  console.log(
    `GET /vehicleGroups?page=1&limit=5 - Get vehicle groups with pagination`,
  );
  console.log(`GET /vehicleGroups?search=group - Search vehicle groups`);
  console.log(`GET /vehicleGroups/:id - Get single vehicle group`);

  // Technicians
  console.log(`GET /technicians - Get paginated technicians`);
  console.log(
    `GET /technicians?page=1&limit=5 - Get technicians with pagination`,
  );
  console.log(`GET /technicians?search=tech - Search technicians`);
  console.log(
    `GET /technicians?sortBy=firstname - Sort technicians by firstname`,
  );
  console.log(`GET /technicians/:id - Get single technician`);
  console.log(`POST /technicians - Create new technician`);
  console.log(`PUT /technicians/:id - Update technician`);
  console.log(`POST /technicians/status/:id - Toggle technician status`);

  // Inventory Items
  console.log(`GET /inventoryItems - Get paginated inventory items`);
  console.log(
    `GET /inventoryItems?page=1&limit=5 - Get inventory items with pagination`,
  );
  console.log(`GET /inventoryItems?search=oil - Search inventory items`);
  console.log(`GET /inventoryItems/:id - Get single inventory item`);
  console.log(`POST /inventoryItems - Create new inventory item`);
  console.log(`PUT /inventoryItems/:id - Update inventory item`);
  console.log(`POST /inventoryItems/deactivate/:id - Archive inventory item`);

  // Service Tasks
  console.log(`GET /serviceTasks - Get paginated service tasks`);
  console.log(
    `GET /serviceTasks?page=1&limit=5 - Get service tasks with pagination`,
  );
  console.log(`GET /serviceTasks?search=oil - Search service tasks`);
  console.log(`GET /serviceTasks/:id - Get single service task`);

<<<<<<< HEAD
  // User Profile
  console.log(`GET /user - Get user profile`);
  console.log(`PUT /user - Update user profile`);
=======
  // Service Schedules
  console.log(`GET /serviceSchedules - Get paginated service schedules`);
  console.log(
    `GET /serviceSchedules?page=1&limit=5 - Get service schedules with pagination`,
  );
  console.log(
    `GET /serviceSchedules?search=maintenance - Search service schedules`,
  );
  console.log(`GET /serviceSchedules/:id - Get single service schedule`);
  console.log(`DELETE /serviceSchedules/:id - Delete service schedule`);
>>>>>>> a7a82738
});

module.exports = server;<|MERGE_RESOLUTION|>--- conflicted
+++ resolved
@@ -1058,7 +1058,6 @@
   }
 });
 
-<<<<<<< HEAD
 // Get user profile
 server.get("/user", (req, res) => {
   try {
@@ -1107,7 +1106,9 @@
   } catch (error) {
     console.error("Error updating user profile:", error);
     res.status(500).json({ error: "Internal server error" });
-=======
+  }
+});
+
 // Archive (deactivate) a service task
 server.post("/serviceTasks/deactivate/:id", (req, res) => {
   const db = router.db;
@@ -1254,7 +1255,6 @@
     res.status(204).end();
   } else {
     res.status(404).json({ error: "Service Schedule not found" });
->>>>>>> a7a82738
   }
 });
 
@@ -1324,11 +1324,9 @@
   console.log(`GET /serviceTasks?search=oil - Search service tasks`);
   console.log(`GET /serviceTasks/:id - Get single service task`);
 
-<<<<<<< HEAD
   // User Profile
   console.log(`GET /user - Get user profile`);
   console.log(`PUT /user - Update user profile`);
-=======
   // Service Schedules
   console.log(`GET /serviceSchedules - Get paginated service schedules`);
   console.log(
@@ -1339,7 +1337,6 @@
   );
   console.log(`GET /serviceSchedules/:id - Get single service schedule`);
   console.log(`DELETE /serviceSchedules/:id - Delete service schedule`);
->>>>>>> a7a82738
 });
 
 module.exports = server;