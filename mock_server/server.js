// server.js - Custom JSON Server with pagination
const jsonServer = require("json-server");
const server = jsonServer.create();
const router = jsonServer.router("db.json");
const middlewares = jsonServer.defaults();

// Add custom middleware for pagination wrapper
server.use(middlewares);

// Custom route for vehicles with pagination wrapper
server.get("/vehicles", (req, res) => {
  const db = router.db;
  const vehicles = db.get("vehicles").value();

  // Get query parameters
  const page = parseInt(req.query.page) || 1;
  const limit = parseInt(req.query.limit) || 10;
  const sortBy = req.query.sortBy || "id";
  const sortOrder = req.query.sortOrder || "asc";
  const search = req.query.search || "";

  // Filter by search if provided
  let filteredVehicles = vehicles;
  if (search) {
    const searchLower = search.toLowerCase();
    filteredVehicles = vehicles.filter(
      vehicle =>
        vehicle.Name.toLowerCase().includes(searchLower) ||
        vehicle.Make.toLowerCase().includes(searchLower) ||
        vehicle.Model.toLowerCase().includes(searchLower) ||
        vehicle.LicensePlate.toLowerCase().includes(searchLower) ||
        vehicle.VIN.toLowerCase().includes(searchLower) ||
        (vehicle.AssignedTechnicianName &&
          vehicle.AssignedTechnicianName.toLowerCase().includes(searchLower)) ||
        vehicle.Location.toLowerCase().includes(searchLower),
    );
  }

  // Sort vehicles
  filteredVehicles.sort((a, b) => {
    let aValue = a[sortBy];
    let bValue = b[sortBy];

    if (aValue == null && bValue == null) return 0;
    if (aValue == null) return sortOrder === "asc" ? 1 : -1;
    if (bValue == null) return sortOrder === "asc" ? -1 : 1;

    if (typeof aValue === "number" && typeof bValue === "number") {
      return sortOrder === "asc" ? aValue - bValue : bValue - aValue;
    }

    const aString = String(aValue).toLowerCase();
    const bString = String(bValue).toLowerCase();

    if (aString < bString) return sortOrder === "asc" ? -1 : 1;
    if (aString > bString) return sortOrder === "asc" ? 1 : -1;
    return 0;
  });

  // Calculate pagination
  const totalCount = filteredVehicles.length;
  const totalPages = Math.ceil(totalCount / limit);
  const startIndex = (page - 1) * limit;
  const endIndex = startIndex + limit;
  const paginatedVehicles = filteredVehicles.slice(startIndex, endIndex);

  // Return response in your expected format
  res.json({
    Items: paginatedVehicles,
    TotalCount: totalCount,
    PageNumber: page,
    PageSize: limit,
    TotalPages: totalPages,
    HasPreviousPage: page > 1,
    HasNextPage: page < totalPages,
  });
});

// Get single vehicle
server.get("/vehicles/:id", (req, res) => {
  const db = router.db;
  const vehicle = db
    .get("vehicles")
    .find({ id: parseInt(req.params.id) })
    .value();

  if (vehicle) {
    res.json(vehicle);
  } else {
    res.status(404).json({ error: "Vehicle not found" });
  }
});

// Create a new vehicle
server.post("/vehicles", (req, res) => {
  const db = router.db;
  const vehicles = db.get("vehicles");
  const newVehicle = req.body;

  // Generate new ID
  const maxId = vehicles
    .value()
    .reduce((max, vehicle) => Math.max(max, vehicle.id || 0), 0);
  newVehicle.id = maxId + 1;

  // Add the new vehicle
  vehicles.push(newVehicle).write();

  res.status(201).json(newVehicle);
});

// Update vehicle
server.put("/vehicles/:id", (req, res) => {
  const db = router.db;
  const vehicleId = parseInt(req.params.id);
  const updatedVehicle = req.body;

  const vehicle = db.get("vehicles").find({ id: vehicleId });

  if (vehicle.value()) {
    vehicle.assign(updatedVehicle).write();
    res.json(vehicle.value());
  } else {
    res.status(404).json({ error: "Vehicle not found" });
  }
});

// Archive vehicle
server.post("/vehicles/deactivate/:id", (req, res) => {
  const db = router.db;
  const vehicleId = parseInt(req.params.id);

  const vehicle = db.get("vehicles").find({ id: vehicleId });

  if (vehicle.value()) {
    vehicle.assign({ IsActive: false }).write();
    res.json({
      message: "Vehicle archived successfully",
      vehicle: vehicle.value(),
    });
  } else {
    res.status(404).json({ error: "Vehicle not found" });
  }
});

// Custom route for vehicleGroups with pagination wrapper
server.get("/vehicleGroups", (req, res) => {
  const db = router.db;
  const vehicleGroups = db.get("vehicleGroups").value();

  // Get query parameters
  const page = parseInt(req.query.page) || 1;
  const limit = parseInt(req.query.limit) || 10;
  const sortBy = req.query.sortBy || "id";
  const sortOrder = req.query.sortOrder || "asc";
  const search = req.query.search || "";

  // Filter by search if provided
  let filteredGroups = vehicleGroups;
  if (search) {
    const searchLower = search.toLowerCase();
    filteredGroups = vehicleGroups.filter(
      group =>
        group.Name.toLowerCase().includes(searchLower) ||
        (group.Description &&
          group.Description.toLowerCase().includes(searchLower)),
    );
  }

  // Filter by isActive if provided (not implemented yet in the backend)
  if (typeof req.query.isActive !== "undefined") {
    const isActive = req.query.isActive === "true";
    filteredGroups = filteredGroups.filter(
      group => group.IsActive === isActive,
    );
  }

  // Sort vehicle groups
  filteredGroups.sort((a, b) => {
    let aValue = a[sortBy];
    let bValue = b[sortBy];

    if (aValue == null && bValue == null) return 0;
    if (aValue == null) return sortOrder === "asc" ? 1 : -1;
    if (bValue == null) return sortOrder === "asc" ? -1 : 1;

    if (typeof aValue === "number" && typeof bValue === "number") {
      return sortOrder === "asc" ? aValue - bValue : bValue - aValue;
    }

    const aString = String(aValue).toLowerCase();
    const bString = String(bValue).toLowerCase();

    if (aString < bString) return sortOrder === "asc" ? -1 : 1;
    if (aString > bString) return sortOrder === "asc" ? 1 : -1;
    return 0;
  });

  // Calculate pagination
  const totalCount = filteredGroups.length;
  const totalPages = Math.ceil(totalCount / limit);
  const startIndex = (page - 1) * limit;
  const endIndex = startIndex + limit;
  const paginatedGroups = filteredGroups.slice(startIndex, endIndex);

  // Return response in expected format
  res.json({
    Items: paginatedGroups,
    TotalCount: totalCount,
    PageNumber: page,
    PageSize: limit,
    TotalPages: totalPages,
    HasPreviousPage: page > 1,
    HasNextPage: page < totalPages,
  });
});

// Get single vehicle group
server.get("/vehicleGroups/:id", (req, res) => {
  const db = router.db;
  const group = db
    .get("vehicleGroups")
    .find({ id: parseInt(req.params.id) })
    .value();

  if (group) {
    res.json(group);
  } else {
    res.status(404).json({ error: "Vehicle group not found" });
  }
});

// Custom route for technicians with pagination wrapper
server.get("/technicians", (req, res) => {
  const db = router.db;
  const technicians = db.get("technicians").value();

  // Get query parameters
  const page = parseInt(req.query.page) || 1;
  const limit = parseInt(req.query.limit) || 10;
  const sortByParam = req.query.sortBy
    ? req.query.sortBy.toLowerCase()
    : "firstname";
  const sortOrder = req.query.sortOrder || "asc";
  const search = req.query.search || "";

  // Map sortBy param to actual field name in db
  const sortByMap = {
    firstname: "FirstName",
    lastname: "LastName",
    hiredate: "HireDate",
    isactive: "IsActive",
    email: "Email",
  };
  const sortBy = sortByMap[sortByParam] || "FirstName";

  // Filter by search if provided
  let filteredTechs = technicians;
  if (search) {
    const searchLower = search.toLowerCase();
    filteredTechs = filteredTechs.filter(
      tech =>
        tech.FirstName.toLowerCase().includes(searchLower) ||
        tech.LastName.toLowerCase().includes(searchLower) ||
        tech.Email.toLowerCase().includes(searchLower),
    );
  }

  // Filter by isActive if provided (not implemented yet)
  if (typeof req.query.isActive !== "undefined") {
    const isActive = req.query.isActive === "true";
    filteredTechs = filteredTechs.filter(tech => tech.IsActive === isActive);
  }

  // Sort technicians
  filteredTechs.sort((a, b) => {
    let aValue = a[sortBy];
    let bValue = b[sortBy];

    if (aValue == null && bValue == null) return 0;
    if (aValue == null) return sortOrder === "asc" ? 1 : -1;
    if (bValue == null) return sortOrder === "asc" ? -1 : 1;

    // For HireDate, sort as date
    if (sortBy === "HireDate") {
      aValue = new Date(aValue);
      bValue = new Date(bValue);
      return sortOrder === "asc" ? aValue - bValue : bValue - aValue;
    }

    // For IsActive, sort as boolean
    if (sortBy === "IsActive") {
      return sortOrder === "asc"
        ? aValue === bValue
          ? 0
          : aValue
            ? -1
            : 1
        : aValue === bValue
          ? 0
          : aValue
            ? 1
            : -1;
    }

    // For string fields
    const aString = String(aValue).toLowerCase();
    const bString = String(bValue).toLowerCase();
    if (aString < bString) return sortOrder === "asc" ? -1 : 1;
    if (aString > bString) return sortOrder === "asc" ? 1 : -1;
    return 0;
  });

  // Calculate pagination
  const totalCount = filteredTechs.length;
  const totalPages = Math.ceil(totalCount / limit);
  const startIndex = (page - 1) * limit;
  const endIndex = startIndex + limit;
  const paginatedTechs = filteredTechs.slice(startIndex, endIndex);

  // Return response in expected format
  res.json({
    Items: paginatedTechs,
    TotalCount: totalCount,
    PageNumber: page,
    PageSize: limit,
    TotalPages: totalPages,
    HasPreviousPage: page > 1,
    HasNextPage: page < totalPages,
  });
});

// Get single technician
server.get("/technicians/:id", (req, res) => {
  const db = router.db;
  const tech = db.get("technicians").find({ id: req.params.id }).value();

  if (tech) {
    res.json(tech);
  } else {
    res.status(404).json({ error: "Technician not found" });
  }
});

// Custom route for inventoryItems with pagination wrapper
server.get("/inventoryItems", (req, res) => {
  const db = router.db;
  const inventoryItems = db.get("inventoryItems").value();

  // Get query parameters
  const page = parseInt(req.query.page) || 1;
  const limit = parseInt(req.query.limit) || 10;
  const sortByParam = req.query.sortBy
    ? req.query.sortBy.toLowerCase()
    : "itemname";
  const sortOrder = req.query.sortOrder || "asc";
  const search = req.query.search || "";

  // Map sortBy param to actual field name in db
  const sortByMap = {
    itemnumber: "ItemNumber",
    itemname: "ItemName",
    description: "Description",
    category: "Category",
    manufacturer: "Manufacturer",
    manufacturerpartnumber: "ManufacturerPartNumber",
    universalproductcode: "UniversalProductCode",
    unitcost: "UnitCost",
    unitcostmeasurementunit: "UnitCostMeasurementUnit",
    supplier: "Supplier",
    weightkg: "WeightKG",
    isactive: "IsActive",
  };
  const sortBy = sortByMap[sortByParam] || "ItemName";

  // Filter by search if provided
  let filteredItems = inventoryItems;
  if (search) {
    const searchLower = search.toLowerCase();
    filteredItems = filteredItems.filter(
      item =>
        (item.ItemNumber &&
          item.ItemNumber.toLowerCase().includes(searchLower)) ||
        (item.ItemName && item.ItemName.toLowerCase().includes(searchLower)) ||
        (item.Description &&
          item.Description.toLowerCase().includes(searchLower)) ||
        (item.Manufacturer &&
          item.Manufacturer.toLowerCase().includes(searchLower)) ||
        (item.Supplier && item.Supplier.toLowerCase().includes(searchLower)),
    );
  }

  // Filter by isActive if provided (not implemented yet)
  if (typeof req.query.isActive !== "undefined") {
    const isActive = req.query.isActive === "true";
    filteredItems = filteredItems.filter(item => item.IsActive === isActive);
  }

  // Sort inventory items
  filteredItems.sort((a, b) => {
    let aValue = a[sortBy];
    let bValue = b[sortBy];

    if (aValue == null && bValue == null) return 0;
    if (aValue == null) return sortOrder === "asc" ? 1 : -1;
    if (bValue == null) return sortOrder === "asc" ? -1 : 1;

    // For number fields
    if (typeof aValue === "number" && typeof bValue === "number") {
      return sortOrder === "asc" ? aValue - bValue : bValue - aValue;
    }

    // For boolean
    if (typeof aValue === "boolean" && typeof bValue === "boolean") {
      return sortOrder === "asc"
        ? aValue === bValue
          ? 0
          : aValue
            ? -1
            : 1
        : aValue === bValue
          ? 0
          : aValue
            ? 1
            : -1;
    }

    // For string fields
    const aString = String(aValue).toLowerCase();
    const bString = String(bValue).toLowerCase();
    if (aString < bString) return sortOrder === "asc" ? -1 : 1;
    if (aString > bString) return sortOrder === "asc" ? 1 : -1;
    return 0;
  });

  // Calculate pagination
  const totalCount = filteredItems.length;
  const totalPages = Math.ceil(totalCount / limit);
  const startIndex = (page - 1) * limit;
  const endIndex = startIndex + limit;
  const paginatedItems = filteredItems.slice(startIndex, endIndex);

  // Return response in expected format
  res.json({
    Items: paginatedItems,
    TotalCount: totalCount,
    PageNumber: page,
    PageSize: limit,
    TotalPages: totalPages,
    HasPreviousPage: page > 1,
    HasNextPage: page < totalPages,
  });
});

// Get single inventory item
server.get("/inventoryItems/:id", (req, res) => {
  const db = router.db;
  const item = db
    .get("inventoryItems")
    .find({ id: parseInt(req.params.id) })
    .value();

  if (item) {
    res.json(item);
  } else {
    res.status(404).json({ error: "Inventory item not found" });
  }
});

<<<<<<< HEAD
// Custom route for serviceTasks with pagination wrapper
server.get("/serviceTasks", (req, res) => {
  const db = router.db;
  const serviceTasks = db.get("serviceTasks").value();
=======
// Custom route for issues with pagination wrapper
server.get("/issues", (req, res) => {
  const db = router.db;
  const issues = db.get("issues").value();
>>>>>>> e765e380

  // Get query parameters
  const page = parseInt(req.query.page) || 1;
  const limit = parseInt(req.query.limit) || 10;
<<<<<<< HEAD
  const sortByParam = req.query.sortBy ? req.query.sortBy.toLowerCase() : "id";
=======
  const sortBy = req.query.sortBy || "id";
>>>>>>> e765e380
  const sortOrder = req.query.sortOrder || "asc";
  const search = req.query.search || "";

  // Filter by search if provided
<<<<<<< HEAD
  let filteredTasks = serviceTasks;
  if (search) {
    const searchLower = search.toLowerCase();
    filteredTasks = filteredTasks.filter(
      task =>
        (task.Name && task.Name.toLowerCase().includes(searchLower)) ||
        (task.Description &&
          task.Description.toLowerCase().includes(searchLower)),
    );
  }

  // Filter by isActive if provided
  if (typeof req.query.isActive !== "undefined") {
    const isActive = req.query.isActive === "true";
    filteredTasks = filteredTasks.filter(task => task.IsActive === isActive);
  }

  // Sort service tasks
  const sortByMap = {
    id: "id",
    name: "Name",
    description: "Description",
    estimatedlabourhours: "EstimatedLabourHours",
    estimatedcost: "EstimatedCost",
    category: "Category",
    isactive: "IsActive",
  };
  const sortBy = sortByMap[sortByParam] || "id";

  filteredTasks.sort((a, b) => {
=======
  let filteredIssues = issues;
  if (search) {
    const searchLower = search.toLowerCase();
    filteredIssues = issues.filter(
      issue =>
        (issue.Title && issue.Title.toLowerCase().includes(searchLower)) ||
        (issue.Description &&
          issue.Description.toLowerCase().includes(searchLower)) ||
        (issue.Status && issue.Status.toLowerCase().includes(searchLower)) ||
        (issue.Reporter &&
          issue.Reporter.toLowerCase().includes(searchLower)) ||
        (issue.AssignedTechnicianName &&
          issue.AssignedTechnicianName.toLowerCase().includes(searchLower)) ||
        (issue.VehicleName &&
          issue.VehicleName.toLowerCase().includes(searchLower)),
    );
  }

  // Sort issues
  filteredIssues.sort((a, b) => {
>>>>>>> e765e380
    let aValue = a[sortBy];
    let bValue = b[sortBy];

    if (aValue == null && bValue == null) return 0;
    if (aValue == null) return sortOrder === "asc" ? 1 : -1;
    if (bValue == null) return sortOrder === "asc" ? -1 : 1;

    if (typeof aValue === "number" && typeof bValue === "number") {
      return sortOrder === "asc" ? aValue - bValue : bValue - aValue;
    }

    const aString = String(aValue).toLowerCase();
    const bString = String(bValue).toLowerCase();

    if (aString < bString) return sortOrder === "asc" ? -1 : 1;
    if (aString > bString) return sortOrder === "asc" ? 1 : -1;
    return 0;
  });

  // Calculate pagination
<<<<<<< HEAD
  const totalCount = filteredTasks.length;
  const totalPages = Math.ceil(totalCount / limit);
  const startIndex = (page - 1) * limit;
  const endIndex = startIndex + limit;
  const paginatedTasks = filteredTasks.slice(startIndex, endIndex);

  // Return response in your expected format
  res.json({
    Items: paginatedTasks,
=======
  const totalCount = filteredIssues.length;
  const totalPages = Math.ceil(totalCount / limit);
  const startIndex = (page - 1) * limit;
  const endIndex = startIndex + limit;
  const paginatedIssues = filteredIssues.slice(startIndex, endIndex);

  // Return response in your expected format
  res.json({
    Items: paginatedIssues,
>>>>>>> e765e380
    TotalCount: totalCount,
    PageNumber: page,
    PageSize: limit,
    TotalPages: totalPages,
    HasPreviousPage: page > 1,
    HasNextPage: page < totalPages,
  });
});

<<<<<<< HEAD
// Get single service task
server.get("/serviceTasks/:id", (req, res) => {
  const db = router.db;
  const task = db
    .get("serviceTasks")
    .find({ id: parseInt(req.params.id) })
    .value();

  if (task) {
    res.json(task);
  } else {
    res.status(404).json({ error: "Service Task not found" });
=======
// Get single issue
server.get("/issues/:id", (req, res) => {
  const db = router.db;
  const issue = db
    .get("issues")
    .find({ id: parseInt(req.params.id) })
    .value();

  if (issue) {
    res.json(issue);
  } else {
    res.status(404).json({ error: "Issue not found" });
>>>>>>> e765e380
  }
});

// Use default router for other routes
server.use(router);

const PORT = process.env.PORT || 3000;
server.listen(PORT, () => {
  console.log(`JSON Server is running on http://localhost:${PORT}`);
  console.log(`\nAvailable endpoints:`);
  console.log(`GET /vehicles - Get paginated vehicles`);
  console.log(`GET /vehicles?page=1&limit=5 - Get vehicles with pagination`);
  console.log(`GET /vehicles?search=ford - Search vehicles`);
  console.log(`GET /vehicles?sortBy=Name&sortOrder=desc - Sort vehicles`);
  console.log(`GET /vehicles/:id - Get single vehicle`);
  console.log(`POST /vehicles - Create new vehicle`);
  console.log(`PUT /vehicles/:id - Update vehicle`);
  console.log(`POST /vehicles/deactivate/:id - Archive vehicle`);

  // Issues
  console.log(`GET /issues - Get paginated issues`);
  console.log(`GET /issues?page=1&limit=5 - Get issues with pagination`);
  console.log(`GET /issues?search=issue - Search issues`);
  console.log(`GET /issues/:id - Get single issue`);

  // Vehicle Groups
  console.log(`GET /vehicleGroups - Get paginated vehicle groups`);
  console.log(
    `GET /vehicleGroups?page=1&limit=5 - Get vehicle groups with pagination`,
  );
  console.log(`GET /vehicleGroups?search=group - Search vehicle groups`);
  console.log(`GET /vehicleGroups/:id - Get single vehicle group`);

  // Technicians
  console.log(`GET /technicians - Get paginated technicians`);
  console.log(
    `GET /technicians?page=1&limit=5 - Get technicians with pagination`,
  );
  console.log(`GET /technicians?search=tech - Search technicians`);
  console.log(
    `GET /technicians?sortBy=firstname - Sort technicians by firstname`,
  );
  console.log(`GET /technicians/:id - Get single technician`);

  // Inventory Items
  console.log(`GET /inventoryItems - Get paginated inventory items`);
  console.log(
    `GET /inventoryItems?page=1&limit=5 - Get inventory items with pagination`,
  );
  console.log(`GET /inventoryItems?search=oil - Search inventory items`);
  console.log(`GET /inventoryItems/:id - Get single inventory item`);

  // Service Tasks
  console.log(`GET /serviceTasks - Get paginated service tasks`);
  console.log(
    `GET /serviceTasks?page=1&limit=5 - Get service tasks with pagination`,
  );
  console.log(`GET /serviceTasks?search=oil - Search service tasks`);
  console.log(`GET /serviceTasks/:id - Get single service task`);
});

module.exports = server;<|MERGE_RESOLUTION|>--- conflicted
+++ resolved
@@ -467,31 +467,19 @@
   }
 });
 
-<<<<<<< HEAD
 // Custom route for serviceTasks with pagination wrapper
 server.get("/serviceTasks", (req, res) => {
   const db = router.db;
   const serviceTasks = db.get("serviceTasks").value();
-=======
-// Custom route for issues with pagination wrapper
-server.get("/issues", (req, res) => {
-  const db = router.db;
-  const issues = db.get("issues").value();
->>>>>>> e765e380
 
   // Get query parameters
   const page = parseInt(req.query.page) || 1;
   const limit = parseInt(req.query.limit) || 10;
-<<<<<<< HEAD
   const sortByParam = req.query.sortBy ? req.query.sortBy.toLowerCase() : "id";
-=======
-  const sortBy = req.query.sortBy || "id";
->>>>>>> e765e380
   const sortOrder = req.query.sortOrder || "asc";
   const search = req.query.search || "";
 
   // Filter by search if provided
-<<<<<<< HEAD
   let filteredTasks = serviceTasks;
   if (search) {
     const searchLower = search.toLowerCase();
@@ -522,28 +510,6 @@
   const sortBy = sortByMap[sortByParam] || "id";
 
   filteredTasks.sort((a, b) => {
-=======
-  let filteredIssues = issues;
-  if (search) {
-    const searchLower = search.toLowerCase();
-    filteredIssues = issues.filter(
-      issue =>
-        (issue.Title && issue.Title.toLowerCase().includes(searchLower)) ||
-        (issue.Description &&
-          issue.Description.toLowerCase().includes(searchLower)) ||
-        (issue.Status && issue.Status.toLowerCase().includes(searchLower)) ||
-        (issue.Reporter &&
-          issue.Reporter.toLowerCase().includes(searchLower)) ||
-        (issue.AssignedTechnicianName &&
-          issue.AssignedTechnicianName.toLowerCase().includes(searchLower)) ||
-        (issue.VehicleName &&
-          issue.VehicleName.toLowerCase().includes(searchLower)),
-    );
-  }
-
-  // Sort issues
-  filteredIssues.sort((a, b) => {
->>>>>>> e765e380
     let aValue = a[sortBy];
     let bValue = b[sortBy];
 
@@ -564,7 +530,6 @@
   });
 
   // Calculate pagination
-<<<<<<< HEAD
   const totalCount = filteredTasks.length;
   const totalPages = Math.ceil(totalCount / limit);
   const startIndex = (page - 1) * limit;
@@ -574,17 +539,6 @@
   // Return response in your expected format
   res.json({
     Items: paginatedTasks,
-=======
-  const totalCount = filteredIssues.length;
-  const totalPages = Math.ceil(totalCount / limit);
-  const startIndex = (page - 1) * limit;
-  const endIndex = startIndex + limit;
-  const paginatedIssues = filteredIssues.slice(startIndex, endIndex);
-
-  // Return response in your expected format
-  res.json({
-    Items: paginatedIssues,
->>>>>>> e765e380
     TotalCount: totalCount,
     PageNumber: page,
     PageSize: limit,
@@ -594,7 +548,6 @@
   });
 });
 
-<<<<<<< HEAD
 // Get single service task
 server.get("/serviceTasks/:id", (req, res) => {
   const db = router.db;
@@ -607,20 +560,6 @@
     res.json(task);
   } else {
     res.status(404).json({ error: "Service Task not found" });
-=======
-// Get single issue
-server.get("/issues/:id", (req, res) => {
-  const db = router.db;
-  const issue = db
-    .get("issues")
-    .find({ id: parseInt(req.params.id) })
-    .value();
-
-  if (issue) {
-    res.json(issue);
-  } else {
-    res.status(404).json({ error: "Issue not found" });
->>>>>>> e765e380
   }
 });
 
